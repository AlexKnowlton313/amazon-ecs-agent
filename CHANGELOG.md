# Changelog

<<<<<<< HEAD
=======
## 1.25.3-dev
* Bug - Fixed a bug where agent no longer redirected malformed credentials or metadata http requests [#1844](https://github.com/aws/amazon-ecs-agent/pull/1844)
* Bug - Populate v3 metadata networks response for non-awsvpc tasks [#1833](https://github.com/aws/amazon-ecs-agent/pull/1833)
* Bug - Avoid image pull behavior type check for container namespaces pause image [#1840](https://github.com/aws/amazon-ecs-agent/pull/1840)

>>>>>>> 6a449ce3
## 1.25.2
* Bug - Update pull image retry to longer interval to mitigate being throttled by ECR [#1808](https://github.com/aws/amazon-ecs-agent/pull/1808)

## 1.25.1
* Bug - Update ecr models for private link support

## 1.25.0
* Feature - Add Nvidia GPU support for p2 and p3 instances
* Feature - Introduce `ECS_DISABLE_DOCKER_HEALTH_CHECK` to make docker health check configurable [#1624](https://github.com/aws/amazon-ecs-agent/pull/1624)

## 1.24.0
* Feature - Configurable poll duration for container stats [@jcbowman](https://github.com/jcbowman) [#1646](https://github.com/aws/amazon-ecs-agent/pull/1646)
* Feature - Add support to remove containers and images that are not part of ECS tasks [#1752](https://github.com/aws/amazon-ecs-agent/pull/1752)
* Feature - Introduce prometheus support for agent metrics [#1745](https://github.com/aws/amazon-ecs-agent/pull/1745)
* Feature - Add Host EC2 instance Public IPv4 address to container metadata file [#1730](https://github.com/aws/amazon-ecs-agent/pull/1730)
* Enhancement - Docker SDK migration replacing go-dockerclient [#1743](https://github.com/aws/amazon-ecs-agent/pull/1743)
* Enhancement - Propagating Container Instance and Task Tags to Task Metadata endpoint [#1720](https://github.com/aws/amazon-ecs-agent/pull/1720)

## 1.23.0
* Feature - Add support for ECS Secrets integrating with AWS Secrets Manager [#1713](https://github.com/aws/amazon-ecs-agent/pull/1713)
* Enhancement - Add availability zone to task metadata endpoint [#1674](https://github.com/aws/amazon-ecs-agent/pull/1674)
* Enhancement - Add availability zone to ECS metadata file [#1675](https://github.com/aws/amazon-ecs-agent/pull/1675)
* Bug - Fixed a bug where agent can register container instance back to back and gets
  assigned two container instance ARNs [#1711](https://github.com/aws/amazon-ecs-agent/pull/1711)
* Bug - Fixed a bug where propagated `aws:` tags are passed through RegisterContainerInstance API call [#1706](https://github.com/aws/amazon-ecs-agent/pull/1706)

## 1.22.0
* Feature - Add support for ECS Secrets integrating with AWS Systems Manager Parameter Store
* Feature - Support for `--pid`, `--ipc` Docker run flags. [#1584](https://github.com/aws/amazon-ecs-agent/pull/1584)
* Feature - Introduce two environment variables `ECS_CONTAINER_INSTANCE_PROPAGATE_TAGS_FROM` and `ECS_CONTAINER_INSTANCE_TAGS` to support ECS tagging [#1618](https://github.com/aws/amazon-ecs-agent/pull/1618)

## 1.21.0
* Feature - Add v3 task metadata support for awsvpc, host and bridge network mode
* Enhancement - Update the `amazon-ecs-cni-plugins` to `2018.10.0` [#1610](https://github.com/aws/amazon-ecs-agent/pull/1610)
* Enhancement - Configurable image pull inactivity timeout [@wattdave](https://github.com/wattdave) [#1566](https://github.com/aws/amazon-ecs-agent/pull/1566)
* Bug - Fixed a bug where Windows drive volume couldn't be mounted [#1571](https://github.com/aws/amazon-ecs-agent/pull/1571)
* Bug - Fixed a bug where the Agent's Windows binaries didn't use consistent naming [#1573](https://github.com/aws/amazon-ecs-agent/pull/1573)
* Bug - Fixed a bug where a port used by WinRM service was not reserved by the Agent by default [#1577](https://github.com/aws/amazon-ecs-agent/pull/1577)

## 1.20.3
* Enhancement - Deprecate support for serial docker image pull [#1569](https://github.com/aws/amazon-ecs-agent/pull/1569)
* Enhancement - Update the `amazon-ecs-cni-plugins` to `2018.08.0`

## 1.20.2
* Enhancement - Added ECS config field `ECS_SHARED_VOLUME_MATCH_FULL_CONFIG` to
make the volume labels and driver options comparison configurable for shared volume [#1519](https://github.com/aws/amazon-ecs-agent/pull/1519)
* Enhancement - Added Volumes metadata as part of v1 and v2 metadata endpoints [#1531](https://github.com/aws/amazon-ecs-agent/pull/1531)
* Bug - Fixed a bug where unrecognized task cannot be stopped [#1467](https://github.com/aws/amazon-ecs-agent/pull/1467)
* Bug - Fixed a bug where tasks with CPU windows unbounded field set are not honored
on restart due to non-persistence of `PlatformFields` in agent state file [@julienduchesne](https://github.com/julienduchesne) [#1480](https://github.com/aws/amazon-ecs-agent/pull/1480)

## 1.20.1
* Bug - Fixed a bug where the agent couldn't be upgraded if there are tasks that
  use volumes in the task definition on the instance
* Bug - Fixed a bug where volumes driver may not work with mountpoint

## 1.20.0
* Feature - Add support for Docker volume drivers, third party drivers are only supported on linux
* Enhancement - Replace the empty container with Docker local volume
* Enhancement - Deprecate support for Docker version older than 1.9.0 [#1477](https://github.com/aws/amazon-ecs-agent/pull/1477)
* Bug - Fixed a bug where container marked as stopped comes back with a running status [#1446](https://github.com/aws/amazon-ecs-agent/pull/1446)

## 1.19.1
* Bug - Fixed a bug where responses of introspection API break backward compatibility [#1473](https://github.com/aws/amazon-ecs-agent/pull/1473)

## 1.19.0
* Feature - Private registry can be authenticated through task definition using AWS Secrets Manager [#1427](https://github.com/aws/amazon-ecs-agent/pull/1427)

## 1.18.0
* Feature - Configurable container image pull behavior [#1348](https://github.com/aws/amazon-ecs-agent/pull/1348)
* Bug - Fixed a bug where Docker Version() API never returns by adding a timeout [#1363](https://github.com/aws/amazon-ecs-agent/pull/1363)
* Bug - Fixed a bug where tasks could get stuck waiting for execution of CNI plugin [#1358](https://github.com/aws/amazon-ecs-agent/pull/1358)
* Bug - Fixed a bug where task cleanup could be blocked due to incorrect sentstatus [#1383](https://github.com/aws/amazon-ecs-agent/pull/1383)

## 1.17.3
* Enhancement - Distinct startContainerTimeouts for windows/linux, introduce a new environment variable `ECS_CONTAINER_START_TIMEOUT` to make it configurable [#1321](https://github.com/aws/amazon-ecs-agent/pull/1321)
* Enhancement - Add support for containers to inherit ENI private DNS hostnames for `awsvpc` tasks [#1278](https://github.com/aws/amazon-ecs-agent/pull/1278)
* Enhancement - Expose task definition family and task definition revision in container metadata file [#1295](https://github.com/aws/amazon-ecs-agent/pull/1295)
* Enhancement - Fail image pulls if there's inactivity during image pull progress [#1290](https://github.com/aws/amazon-ecs-agent/pull/1290)
* Enhancement - Parallelize the container transition in the same task [#1305](https://github.com/aws/amazon-ecs-agent/pull/1306)
* Bug - Fixed a bug where a stale websocket connection could linger [#1310](https://github.com/aws/amazon-ecs-agent/pull/1310)

## 1.17.2
* Enhancement - Update the `amazon-ecs-cni-plugins` to `2018.02.0` [#1272](https://github.com/aws/amazon-ecs-agent/pull/1272)
* Enhancement - Add container port mapping and ENI information in introspection
API [#1271](https://github.com/aws/amazon-ecs-agent/pull/1271)

## 1.17.1
* Bug - Fixed a bug that was causing a runtime panic by accessing negative
  index in the health check log slice [#1239](https://github.com/aws/amazon-ecs-agent/pull/1239)
* Bug - Workaround for an issue where CPU percent was set to 1 when CPU was not
  set or set to zero(unbounded) in Windows [#1227](https://github.com/aws/amazon-ecs-agent/pull/1227)
* Bug - Fixed a bug where steady state throttle limits for task metadata endpoints
  were too low for applications [#1240](https://github.com/aws/amazon-ecs-agent/pull/1240)

## 1.17.0
* Feature - Support a HTTP endpoint for `awsvpc` tasks to query metadata
* Feature - Support Docker health check
* Bug - Fixed a bug where `-version` fails due to its dependency on docker
  client [#1118](https://github.com/aws/amazon-ecs-agent/pull/1118)
* Bug - Persist container exit code in agent state file
  [#1125](https://github.com/aws/amazon-ecs-agent/pull/1125)
* Bug - Fixed a bug where the agent could lose track of running containers when
  Docker APIs timeout [#1217](https://github.com/aws/amazon-ecs-agent/pull/1217)
* Bug - Task level memory.use_hierarchy was not being set and memory limits
  were not being enforced [#1195](https://github.com/aws/amazon-ecs-agent/pull/1195)
* Bug - Fixed a bug where CPU utilization wasn't correctly reported on Windows
  [@bboerst](https://github.com/bboerst) [#1219](https://github.com/aws/amazon-ecs-agent/pull/1219)

## 1.16.2
* Bug - Fixed a bug where the ticker would submit empty container state change
  transitions when a task is STOPPED. [#1178](https://github.com/aws/amazon-ecs-agent/pull/1178)

## 1.16.1
* Bug - Fixed a bug where the agent could miss sending an ENI attachment to ECS
  because of address propagation delays. [#1148](https://github.com/aws/amazon-ecs-agent/pull/1148)
* Enhancement - Upgrade the `amazon-ecs-cni-plugins` to `2017.10.1`. [#1155](https://github.com/aws/amazon-ecs-agent/pull/1155)

## 1.16.0
* Feature - Support pulling from Amazon ECR with specified IAM role in task definition
* Feature - Enable support for task level CPU and memory constraints.
* Feature - Enable the ECS agent to run as a Windows service. [#1070](https://github.com/aws/amazon-ecs-agent/pull/1070)
* Enhancement - Support CloudWatch metrics for Windows. [#1077](https://github.com/aws/amazon-ecs-agent/pull/1077)
* Enhancement - Enforce memory limits on Windows. [#1069](https://github.com/aws/amazon-ecs-agent/pull/1069)
* Enhancement - Enforce CPU limits on Windows. [#1089](https://github.com/aws/amazon-ecs-agent/pull/1089)
* Enhancement - Simplify task IAM credential host setup. [#1105](https://github.com/aws/amazon-ecs-agent/pull/1105)

## 1.15.2
* Bug - Fixed a bug where container state information wasn't reported. [#1076](https://github.com/aws/amazon-ecs-agent/pull/1076)

## 1.15.1
* Bug - Fixed a bug where container state information wasn't reported. [#1067](https://github.com/aws/amazon-ecs-agent/pull/1067)
* Bug - Fixed a bug where a task can be blocked in creating state. [#1048](https://github.com/aws/amazon-ecs-agent/pull/1048)
* Bug - Fixed dynamic HostPort in container metadata. [#1052](https://github.com/aws/amazon-ecs-agent/pull/1052)
* Bug - Fixed bug on Windows where container memory limits are not enforced. [#1069](https://github.com/aws/amazon-ecs-agent/pull/1069)

## 1.15.0
* Feature - Support for provisioning tasks with ENIs.
* Feature - Support for `--init` Docker run flag. [#996](https://github.com/aws/amazon-ecs-agent/pull/996)
* Feature - Introduces container level metadata. [#981](https://github.com/aws/amazon-ecs-agent/pull/981)
* Enhancement - Enable 'none' logging driver capability by default.
  [#1041](https://github.com/aws/amazon-ecs-agent/pull/1041)
* Bug - Fixed a bug where tasks that fail to pull containers can cause the agent
  to fail to restore properly after a restart. [#1033](https://github.com/aws/amazon-ecs-agent/pull/1033)
* Bug - Fixed default logging level issue. [#1016](https://github.com/aws/amazon-ecs-agent/pull/1016)
* Bug - Fixed a bug where unsupported Docker API client versions could be registered.
  [#1014](https://github.com/aws/amazon-ecs-agent/pull/1014)
* Bug - Fixed a bug where non-essential container state changes were sometimes not submitted.
  [#1026](https://github.com/aws/amazon-ecs-agent/pull/1026)

## 1.14.5
* Enhancement - Retry failed container image pull operations [#975](https://github.com/aws/amazon-ecs-agent/pull/975)
* Enhancement - Set read and write timeouts for websocket connectons [#993](https://github.com/aws/amazon-ecs-agent/pull/993)
* Enhancement - Add support for the SumoLogic Docker log driver plugin
  [#992](https://github.com/aws/amazon-ecs-agent/pull/992)
* Bug - Fixed a memory leak issue when submitting the task state change [#967](https://github.com/aws/amazon-ecs-agent/pull/967)
* Bug - Fixed a race condition where a container can be created twice when agent restarts. [#939](https://github.com/aws/amazon-ecs-agent/pull/939)
* Bug - Fixed an issue where `microsoft/windowsservercore:latest` was not
  pulled on Windows under certain conditions.
  [#990](https://github.com/aws/amazon-ecs-agent/pull/990)
* Bug - Fixed an issue where task IAM role credentials could be logged to disk. [#998](https://github.com/aws/amazon-ecs-agent/pull/998)

## 1.14.4
* Enhancement - Batch container state change events. [#867](https://github.com/aws/amazon-ecs-agent/pull/867)
* Enhancement - Improve the error message when reserved memory is larger than the available memory. [#897](https://github.com/aws/amazon-ecs-agent/pull/897)
* Enhancement - Allow plain HTTP connections through wsclient. [#899](https://github.com/aws/amazon-ecs-agent/pull/899)
* Enhancement - Support Logentries log driver by [@opsline-radek](https://github.com/opsline-radek). [#870](https://github.com/aws/amazon-ecs-agent/pull/870)
* Enhancement - Allow instance attributes to be provided from config file
  by [@ejholmes](https://github.com/ejholmes). [#908](https://github.com/aws/amazon-ecs-agent/pull/908)
* Enhancement - Reduce the disconnection period to the backend for idle connections. [#912](https://github.com/aws/amazon-ecs-agent/pull/912)
* Bug - Fixed data race where a pointer was returned in Getter. [#889](https://github.com/aws/amazon-ecs-agent/pull/899)
* Bug - Reset agent state if the instance id changed on agent restart. [#892](https://github.com/aws/amazon-ecs-agent/pull/892)
* Bug - Fixed a situation in which containers may be falsely reported as STOPPED
  in the case of a Docker "stop" API failure. [#910](https://github.com/aws/amazon-ecs-agent/pull/910)
* Bug - Fixed typo in log string by [@sharuzzaman](https://github.com/sharuzzaman). [#930](https://github.com/aws/amazon-ecs-agent/pull/930)

## 1.14.3
* Bug - Fixed a deadlock that was caused by the ImageCleanup and Image Pull. [#836](https://github.com/aws/amazon-ecs-agent/pull/836)

## 1.14.2
* Enhancement - Added introspection API for querying tasks by short docker ID, by [@aaronwalker](https://github.com/aaronwalker). [#813](https://github.com/aws/amazon-ecs-agent/pull/813)
* Bug - Added checks for circular task dependencies. [#796](https://github.com/aws/amazon-ecs-agent/pull/796)
* Bug - Fixed an issue with Docker auth configuration overrides. [#751](https://github.com/aws/amazon-ecs-agent/pull/751)
* Bug - Fixed a race condition in the task clean up code path. [#737](https://github.com/aws/amazon-ecs-agent/pull/737)
* Bug - Fixed an issue involving concurrent map writes. [#743](https://github.com/aws/amazon-ecs-agent/pull/743)

## 1.14.1
* Enhancement - Log completion of image pulls. [#715](https://github.com/aws/amazon-ecs-agent/pull/715)
* Enhancement - Increase start and create timeouts to improve reliability under
  some workloads. [#696](https://github.com/aws/amazon-ecs-agent/pull/696)
* Bug - Fixed a bug where throttles on state change reporting could lead to
  corrupted state. [#705](https://github.com/aws/amazon-ecs-agent/pull/705)
* Bug - Correct formatting of log messages from tcshandler. [#693](https://github.com/aws/amazon-ecs-agent/pull/693)
* Bug - Fixed an issue where agent could crash. [#692](https://github.com/aws/amazon-ecs-agent/pull/692)

## 1.14.0
* Feature - Support definition of custom attributes on agent registration.
* Feature - Support Docker on Windows Server 2016.
* Enhancement - Enable concurrent docker pull for docker version >= 1.11.1.
* Bug - Fixes a bug where a task could be prematurely marked as stopped.
* Bug - Fixes an issue where ECS Agent would keep reconnecting to ACS without any backoff.
* Bug - Fix memory metric to exclude cache value.

## 1.13.1
* Enhancement - Added cache for DiscoverPollEndPoint API.
* Enhancement - Expose port 51679 so docker tasks can fetch IAM credentials.
* Bug - fixed a bug that could lead to exhausting the open file limit.
* Bug - Fixed a bug where images were not deleted when using image cleanup.
* Bug - Fixed a bug where task status may be reported as pending while task is running.
* Bug - Fixed a bug where task may have a temporary "RUNNING" state when
  task failed to start.
* Bug - Fixed a bug where CPU metrics would be reported incorrectly for kernel >= 4.7.0.
* Bug - Fixed a bug that may cause agent not report metrics.

## 1.13.0
* Feature - Implemented automated image cleanup.
* Enhancement - Add credential caching for ECR.
* Enhancement - Add support for security-opt=no-new-privileges.
* Bug - Fixed a potential deadlock in dockerstate.

## 1.12.2
* Bug - Fixed a bug where agent keeps fetching stats of stopped containers.

## 1.12.1
* Bug - Fixed a bug where agent keeps fetching stats of stopped containers.
* Bug - Fixed a bug that could lead to exhausting the open file limit.
* Bug - Fixed a bug where the introspection API could return the wrong response code.

## 1.12.0
* Enhancement - Support Task IAM Role for containers launched with 'host' network mode.

## 1.11.1
* Bug - Fixed a bug where telemetry data would fail to serialize properly.
* Bug - Addressed an issue where telemetry would be reported after the
  container instance was deregistered.

## 1.11.0
* Feature - Support IAM roles for tasks.
* Feature - Add support for the Splunk logging driver.
* Enhancement - Reduced pull status verbosity in debug mode.
* Enhancement - Add a Docker label for ECS cluster.
* Bug - Fixed a bug that could cause a container to be marked as STOPPED while
  still running on the instance.
* Bug - Fixed a potential race condition in metrics collection.
* Bug - Resolved a bug where some state could be retained across different
  container instances when launching from a snapshotted AMI.

## 1.10.0
* Feature - Make the `docker stop` timeout configurable.
* Enhancement - Use `docker stats` as the data source for CloudWatch metrics.
* Bug - Fixed an issue where update requests would not be properly acknowledged
  when updates were disabled.

## 1.9.0
* Feature - Add Amazon CloudWatch Logs logging driver.
* Bug - Fixed ACS handler when acking blank message ids.
* Bug - Fixed an issue where CPU utilization could be reported incorrectly.
* Bug - Resolved a bug where containers would not get cleaned up in some cases.

## 1.8.2
* Bug - Fixed an issue where `exec_create` and `exec_start` events were not
  correctly ignored with some Docker versions.
* Bug - Fixed memory utilization computation.
* Bug - Resolved a bug where sending a signal to a container caused the
  agent to treat the container as dead.

## 1.8.1
* Bug - Fixed a potential deadlock in docker_task_engine.

## 1.8.0
* Feature - Task cleanup wait time is now configurable.
* Enhancement - Improved testing for HTTP handler tests.
* Enhancement - Updated AWS SDK to v.1.0.11.
* Bug - Fixed a race condition in a docker-task-engine test.
* Bug - Fixed an issue where dockerID was not persisted in the case of an
  error.

## 1.7.1
* Enhancement - Increase `docker inspect` timeout to improve reliability under
  some workloads.
* Enhancement - Increase connect timeout for websockets to improve reliability
  under some workloads.
* Bug - Fixed memory leak in telemetry ticker loop.

## 1.7.0
* Feature - Add support for pulling from Amazon EC2 Container Registry.
* Bug - Resolved an issue where containers could be incorrectly assumed stopped
  when an OOM event was emitted by Docker.
* Bug - Fixed an issue where a crash could cause recently-created containers to
  become untracked.

## 1.6.0

* Feature - Add experimental HTTP proxy support.
* Enhancement - No longer erroneously store an archive of all logs in the
  container, greatly decreasing memory and CPU usage when rotating at the
  hour.
* Enhancement - Increase `docker create` timeout to improve reliability under
  some workloads.
* Bug - Resolved an issue where private repositories required a schema in
  `AuthData` to work.
* Bug - Fixed issue whereby metric submission could fail and never retry.

## 1.5.0
* Feature - Add support for additional Docker features.
* Feature - Detect and register capabilities.
* Feature - Add -license flag and /license handler.
* Enhancement - Properly handle throttling.
* Enhancement - Make it harder to accidentally expose sensitive data.
* Enhancement - Increased reliability in functional tests.
* Bug - Fixed potential divide-by-zero error with metrics.

## 1.4.0
* Feature - Telemetry reporting for Services and Clusters.
* Bug - Fixed an issue where some network errors would cause a panic.

## 1.3.1
* Feature - Add debug handler for SIGUSR1.
* Enhancement - Trim untrusted cert from CA bundle.
* Enhancement - Add retries to EC2 Metadata fetches.
* Enhancement - Logging improvements.
* Bug - Resolved an issue with ACS heartbeats.
* Bug - Fixed memory leak in ACS payload handler.
* Bug - Fixed multiple deadlocks.

## 1.3.0

* Feature - Add support for re-registering a container instance.

## 1.2.1

* Security issue - Avoid logging configured AuthData at the debug level on startup
* Feature - Add configuration option for reserving memory from the ECS Agent

## 1.2.0
* Feature - UDP support for port bindings.
* Feature - Set labels on launched containers with `task-arn`,
  `container-name`, `task-definition-family`, and `task-definition-revision`.
* Enhancement - Logging improvements.
* Bug - Improved the behavior when CPU shares in a `Container Definition` are
  set to 0.
* Bug - Fixed an issue where `BindIP` could be reported incorrectly.
* Bug - Resolved an issue computing API endpoint when region is provided.
* Bug - Fixed an issue where not specifiying a tag would pull all image tags.
* Bug - Resolved an issue where some logs would not flush on exit.
* Bug - Resolved an issue where some instance identity documents would fail to
  parse.


## 1.1.0
* Feature - Logs rotate hourly and log file names are suffixed with timestamp.
* Enhancement - Improve error messages for containers (visible as 'reason' in
  describe calls).
* Enhancement - Be more permissive in configuration regarding whitespace.
* Enhancement - Docker 1.6 support.
* Bug - Resolve an issue where data-volume containers could result in containers
  stuck in PENDING.
* Bug - Fixed an issue where unknown images resulted in containers stuck in
  PENDING.
* Bug - Correctly sequence task changes to avoid resource contention. For
  example, stopping and starting a container using a host port should work
  reliably now.

## 1.0.0

* Feature - Added the ability to update via ACS when running under
  amazon-ecs-init.
* Feature - Added version information (available via the version flag or the
  introspection API).
* Enhancement - Clarified reporting of task state in introspection API.
* Bug - Fix a lock scoping issue that could cause an invalid checkpoint file
  to be written.
* Bug - Correctly recognize various fatal messages from ACS to error out more
  cleanly.

## 0.0.3 (2015-02-19)

* Feature - Volume support for 'host' and 'empty' volumes.
* Feature - Support for specifying 'VolumesFrom' other containers within a task.
* Feature - Checkpoint state, including ContainerInstance and running tasks, to
  disk so that agent restarts do not leave dangling containers.
* Feature - Add a "/tasks" endpoint to the introspection API.
* Feature - Add basic support for DockerAuth.
* Feature - Remove stopped ECS containers after a few hours.
* Feature - Send a "reason" string for some of the errors that might occur while
  running a container.
* Bug - Resolve several issues where a container would remain stuck in PENDING.
* Bug - Correctly set 'EntryPoint' for containers when configured.
* Bug - Fix an issue where exit codes would not be sent properly.
* Bug - Fix an issue where containers with multiple ports EXPOSEd, but not
  all forwarded, would not start.

## 0.0.2 (2014-12-17)

* Bug - Worked around an issue preventing some tasks to start due to devicemapper
  issues.<|MERGE_RESOLUTION|>--- conflicted
+++ resolved
@@ -1,13 +1,10 @@
 # Changelog
 
-<<<<<<< HEAD
-=======
-## 1.25.3-dev
+## 1.25.3
 * Bug - Fixed a bug where agent no longer redirected malformed credentials or metadata http requests [#1844](https://github.com/aws/amazon-ecs-agent/pull/1844)
 * Bug - Populate v3 metadata networks response for non-awsvpc tasks [#1833](https://github.com/aws/amazon-ecs-agent/pull/1833)
 * Bug - Avoid image pull behavior type check for container namespaces pause image [#1840](https://github.com/aws/amazon-ecs-agent/pull/1840)
 
->>>>>>> 6a449ce3
 ## 1.25.2
 * Bug - Update pull image retry to longer interval to mitigate being throttled by ECR [#1808](https://github.com/aws/amazon-ecs-agent/pull/1808)
 
