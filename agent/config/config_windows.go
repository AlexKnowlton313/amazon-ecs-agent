// +build windows
// Copyright 2014-2017 Amazon.com, Inc. or its affiliates. All Rights Reserved.
//
// Licensed under the Apache License, Version 2.0 (the "License"). You may
// not use this file except in compliance with the License. A copy of the
// License is located at
//
//	http://aws.amazon.com/apache2.0/
//
// or in the "license" file accompanying this file. This file is distributed
// on an "AS IS" BASIS, WITHOUT WARRANTIES OR CONDITIONS OF ANY KIND, either
// express or implied. See the License for the specific language governing
// permissions and limitations under the License.

package config

import (
	"os"
	"path/filepath"

	"github.com/aws/amazon-ecs-agent/agent/engine/dockerclient"
	"github.com/aws/amazon-ecs-agent/agent/utils"
)

const (
	defaultCredentialsAuditLogFile = `log\audit.log`
	// When using IAM roles for tasks on Windows, the credential proxy consumes port 80
	httpPort = 80
	// Remote Desktop / Terminal Services
	rdpPort = 3389
	// RPC client
	rpcPort = 135
	// Server Message Block (SMB) over TCP
	smbPort = 445
	// Windows Remote Management (WinRM) listener
	winRMPort = 5985
	// DNS client
	dnsPort = 53
	// NetBIOS over TCP/IP
	netBIOSPort = 139
)

// DefaultConfig returns the default configuration for Windows
func DefaultConfig() Config {
	programData := utils.DefaultIfBlank(os.Getenv("ProgramData"), `C:\ProgramData`)
	ecsRoot := filepath.Join(programData, "Amazon", "ECS")
	dataDir := filepath.Join(ecsRoot, "data")
	return Config{
		DockerEndpoint: "npipe:////./pipe/docker_engine",
		ReservedPorts: []uint16{
			DockerReservedPort,
			DockerReservedSSLPort,
			AgentIntrospectionPort,
			AgentCredentialsPort,
			rdpPort,
			rpcPort,
			smbPort,
			winRMPort,
			dnsPort,
			netBIOSPort,
		},
		ReservedPortsUDP: []uint16{},
		DataDir:          dataDir,
		// DataDirOnHost is identical to DataDir for Windows because we do not
		// run as a container
		DataDirOnHost: dataDir,
		// DisableMetrics is set to true on Windows as docker stats does not work
		DisableMetrics:              true,
		ReservedMemory:              0,
		AvailableLoggingDrivers:     []dockerclient.LoggingDriver{dockerclient.JSONFileDriver, dockerclient.NoneDriver},
		TaskCleanupWaitDuration:     DefaultTaskCleanupWaitDuration,
		DockerStopTimeout:           DefaultDockerStopTimeout,
		CredentialsAuditLogFile:     filepath.Join(ecsRoot, defaultCredentialsAuditLogFile),
		CredentialsAuditLogDisabled: false,
		ImageCleanupDisabled:        false,
		MinimumImageDeletionAge:     DefaultImageDeletionAge,
		ImageCleanupInterval:        DefaultImageCleanupTimeInterval,
		NumImagesToDeletePerCycle:   DefaultNumImagesToDeletePerCycle,
<<<<<<< HEAD
		ContainerMetadataEnabled:    false,
=======
		TaskCPUMemLimit:             ExplicitlyDisabled,
>>>>>>> 12416618
	}
}

func (cfg *Config) platformOverrides() {
	// Enabling task IAM roles for Windows requires the credential proxy to run on port 80,
	// so we reserve this port by default when that happens.
	if cfg.TaskIAMRoleEnabled {
		if cfg.ReservedPorts == nil {
			cfg.ReservedPorts = []uint16{}
		}
		cfg.ReservedPorts = append(cfg.ReservedPorts, httpPort)
	}

	// ensure TaskResourceLimit is disabled
	cfg.TaskCPUMemLimit = ExplicitlyDisabled
}

// platformString returns platform-specific config data that can be serialized
// to string for debugging
func (cfg *Config) platformString() string {
	return ""
}<|MERGE_RESOLUTION|>--- conflicted
+++ resolved
@@ -76,11 +76,8 @@
 		MinimumImageDeletionAge:     DefaultImageDeletionAge,
 		ImageCleanupInterval:        DefaultImageCleanupTimeInterval,
 		NumImagesToDeletePerCycle:   DefaultNumImagesToDeletePerCycle,
-<<<<<<< HEAD
 		ContainerMetadataEnabled:    false,
-=======
 		TaskCPUMemLimit:             ExplicitlyDisabled,
->>>>>>> 12416618
 	}
 }
 
