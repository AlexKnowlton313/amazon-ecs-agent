// +build !integration
// Copyright 2014-2017 Amazon.com, Inc. or its affiliates. All Rights Reserved.
//
// Licensed under the Apache License, Version 2.0 (the "License"). You may
// not use this file except in compliance with the License. A copy of the
// License is located at
//
//	http://aws.amazon.com/apache2.0/
//
// or in the "license" file accompanying this file. This file is distributed
// on an "AS IS" BASIS, WITHOUT WARRANTIES OR CONDITIONS OF ANY KIND, either
// express or implied. See the License for the specific language governing
// permissions and limitations under the License.

package engine

import (
	"errors"
	"fmt"
	"reflect"
	"strconv"
	"strings"
	"sync"
	"testing"
	"time"

	"github.com/aws/amazon-ecs-agent/agent/api"
	"github.com/aws/amazon-ecs-agent/agent/config"
	"github.com/aws/amazon-ecs-agent/agent/credentials"
	"github.com/aws/amazon-ecs-agent/agent/credentials/mocks"
	"github.com/aws/amazon-ecs-agent/agent/ecs_client/model/ecs"
	"github.com/aws/amazon-ecs-agent/agent/ecscni"
	"github.com/aws/amazon-ecs-agent/agent/ecscni/mocks"
	"github.com/aws/amazon-ecs-agent/agent/engine/dockerclient"
	"github.com/aws/amazon-ecs-agent/agent/engine/dockerstate"
	"github.com/aws/amazon-ecs-agent/agent/engine/testdata"
	"github.com/aws/amazon-ecs-agent/agent/eventstream"
	"github.com/aws/amazon-ecs-agent/agent/statemanager/mocks"
	"github.com/aws/amazon-ecs-agent/agent/utils/ttime/mocks"
	"github.com/aws/aws-sdk-go/aws"
	docker "github.com/fsouza/go-dockerclient"
	"github.com/golang/mock/gomock"
	"github.com/stretchr/testify/assert"

	"golang.org/x/net/context"
)

const (
	credentialsID       = "credsid"
	ipv4                = "10.0.0.1"
	mac                 = "1.2.3.4"
	ipv6                = "f0:234:23"
	containerID         = "containerID"
	dockerContainerName = "docker-container-name"
	containerPid        = 123
)

var defaultConfig = config.DefaultConfig()

func mocks(t *testing.T, cfg *config.Config) (*gomock.Controller, *MockDockerClient, *mock_ttime.MockTime, TaskEngine, *mock_credentials.MockManager, *MockImageManager) {
	ctrl := gomock.NewController(t)
	client := NewMockDockerClient(ctrl)
	mockTime := mock_ttime.NewMockTime(ctrl)
	credentialsManager := mock_credentials.NewMockManager(ctrl)

	containerChangeEventStream := eventstream.NewEventStream("TESTTASKENGINE", context.Background())
	containerChangeEventStream.StartListening()
	imageManager := NewMockImageManager(ctrl)
	taskEngine := NewTaskEngine(cfg, client, credentialsManager, containerChangeEventStream, imageManager, dockerstate.NewTaskEngineState())
	taskEngine.(*DockerTaskEngine)._time = mockTime
	return ctrl, client, mockTime, taskEngine, credentialsManager, imageManager
}

func createDockerEvent(status api.ContainerStatus) DockerContainerChangeEvent {
	meta := DockerContainerMetadata{
		DockerID: containerID,
	}
	return DockerContainerChangeEvent{Status: status, DockerContainerMetadata: meta}
}

func TestBatchContainerHappyPath(t *testing.T) {
	ctrl, client, mockTime, taskEngine, credentialsManager, imageManager := mocks(t, &defaultConfig)
	defer ctrl.Finish()

	roleCredentials := &credentials.TaskIAMRoleCredentials{
		IAMRoleCredentials: credentials.IAMRoleCredentials{CredentialsID: credentialsID},
	}
	credentialsManager.EXPECT().GetTaskCredentials(credentialsID).Return(roleCredentials, true).AnyTimes()
	credentialsManager.EXPECT().RemoveCredentials(credentialsID)

	sleepTask := testdata.LoadTask("sleep5")
	sleepTask.SetCredentialsID(credentialsID)

	eventStream := make(chan DockerContainerChangeEvent)
	// createStartEventsReported is used to force the test to wait until the container created and started
	// events are processed
	createStartEventsReported := sync.WaitGroup{}

	client.EXPECT().Version()
	client.EXPECT().ContainerEvents(gomock.Any()).Return(eventStream, nil)
	var createdContainerName string
	for _, container := range sleepTask.Containers {
		imageManager.EXPECT().AddAllImageStates(gomock.Any()).AnyTimes()
		client.EXPECT().PullImage(container.Image, nil).Return(DockerContainerMetadata{})
		imageManager.EXPECT().RecordContainerReference(container).Return(nil)
		imageManager.EXPECT().GetImageStateFromImageName(gomock.Any()).Return(nil)
		dockerConfig, err := sleepTask.DockerConfig(container)
		if err != nil {
			t.Fatal(err)
		}
		// Container config should get updated with this during PostUnmarshalTask
		credentialsEndpointEnvValue := roleCredentials.IAMRoleCredentials.GenerateCredentialsEndpointRelativeURI()
		dockerConfig.Env = append(dockerConfig.Env, "AWS_CONTAINER_CREDENTIALS_RELATIVE_URI="+credentialsEndpointEnvValue)
		// Container config should get updated with this during CreateContainer
		dockerConfig.Labels["com.amazonaws.ecs.task-arn"] = sleepTask.Arn
		dockerConfig.Labels["com.amazonaws.ecs.container-name"] = container.Name
		dockerConfig.Labels["com.amazonaws.ecs.task-definition-family"] = sleepTask.Family
		dockerConfig.Labels["com.amazonaws.ecs.task-definition-version"] = sleepTask.Version
		dockerConfig.Labels["com.amazonaws.ecs.cluster"] = ""
		client.EXPECT().CreateContainer(gomock.Any(), gomock.Any(), gomock.Any(), gomock.Any()).Do(
			func(config *docker.Config, y interface{}, containerName string, z time.Duration) {

				if !reflect.DeepEqual(dockerConfig, config) {
					t.Errorf("Mismatch in container config; expected: %v, got: %v", dockerConfig, config)
				}
				// sleep5 task contains only one container. Just assign
				// the containerName to createdContainerName
				createdContainerName = containerName
				createStartEventsReported.Add(1)
				go func() {
					eventStream <- createDockerEvent(api.ContainerCreated)
					createStartEventsReported.Done()
				}()
			}).Return(DockerContainerMetadata{DockerID: containerID})

		client.EXPECT().StartContainer(containerID, startContainerTimeout).Do(
			func(id string, timeout time.Duration) {
				createStartEventsReported.Add(1)
				go func() {
					eventStream <- createDockerEvent(api.ContainerRunning)
					createStartEventsReported.Done()
				}()
			}).Return(DockerContainerMetadata{DockerID: containerID})
	}

	// steadyStateCheckWait is used to force the test to wait until the steady-state check
	// has been invoked at least once
	steadyStateCheckWait := sync.WaitGroup{}
	steadyStateVerify := make(chan time.Time, 1)
	cleanup := make(chan time.Time, 1)
	mockTime.EXPECT().Now().Do(func() time.Time { return time.Now() }).AnyTimes()
	gomock.InOrder(
		mockTime.EXPECT().After(steadyStateTaskVerifyInterval).Do(func(d time.Duration) {
			steadyStateCheckWait.Done()
		}).Return(steadyStateVerify),
		mockTime.EXPECT().After(steadyStateTaskVerifyInterval).Return(steadyStateVerify).AnyTimes(),
	)

	ctx, cancel := context.WithCancel(context.TODO())
	err := taskEngine.Init(ctx)
	assert.NoError(t, err)
	defer cancel()

	stateChangeEvents := taskEngine.StateChangeEvents()

	steadyStateCheckWait.Add(1)
	taskEngine.AddTask(sleepTask)

	event := <-stateChangeEvents
	assert.Equal(t, event.(api.ContainerStateChange).Status, api.ContainerRunning, "Expected container to be RUNNING")

	event = <-stateChangeEvents
	assert.Equal(t, event.(api.TaskStateChange).Status, api.TaskRunning, "Expected task to be RUNNING")

	select {
	case <-stateChangeEvents:
		t.Fatal("Should be out of events")
	default:
	}

	// Wait for all events to be consumed prior to moving it towards stopped; we
	// don't want to race the below with these or we'll end up with the "going
	// backwards in state" stop and we haven't 'expect'd for that

	// Wait for container create and start events to be processed
	createStartEventsReported.Wait()
	// Wait for steady state check to be invoked
	steadyStateCheckWait.Wait()
	mockTime.EXPECT().After(gomock.Any()).Return(cleanup).AnyTimes()
	client.EXPECT().DescribeContainer(gomock.Any()).AnyTimes()

	exitCode := 0
	// And then docker reports that sleep died, as sleep is wont to do
	eventStream <- DockerContainerChangeEvent{
		Status: api.ContainerStopped,
		DockerContainerMetadata: DockerContainerMetadata{
			DockerID: containerID,
			ExitCode: &exitCode,
		},
	}

	event = <-stateChangeEvents
	assert.Equal(t, event.(api.ContainerStateChange).Status, api.ContainerStopped, "Expected container to be STOPPED")

	// hold on to container event to verify exit code
	contEvent := event.(api.ContainerStateChange)
	assert.Equal(t, *contEvent.ExitCode, 0, "Exit code should be present")

	event = <-stateChangeEvents
	assert.Equal(t, event.(api.TaskStateChange).Status, api.TaskStopped, "Expected task to be STOPPED")
	// This ensures that managedTask.waitForStopReported makes progress
	sleepTask.SetSentStatus(api.TaskStopped)

	// Extra events should not block forever; duplicate acs and docker events are possible
	go func() { eventStream <- createDockerEvent(api.ContainerStopped) }()
	go func() { eventStream <- createDockerEvent(api.ContainerStopped) }()

	sleepTaskStop := testdata.LoadTask("sleep5")
	sleepTaskStop.SetCredentialsID(credentialsID)
	sleepTaskStop.SetDesiredStatus(api.TaskStopped)
	taskEngine.AddTask(sleepTaskStop)
	// As above, duplicate events should not be a problem
	taskEngine.AddTask(sleepTaskStop)
	taskEngine.AddTask(sleepTaskStop)

	// Expect a bunch of steady state 'poll' describes when we trigger cleanup
	client.EXPECT().RemoveContainer(gomock.Any(), gomock.Any()).Do(
		func(removedContainerName string, timeout time.Duration) {
			assert.Equal(t, createdContainerName, removedContainerName, "Container name mismatch")
		}).Return(nil)

	imageManager.EXPECT().RemoveContainerReferenceFromImageState(gomock.Any())
	// trigger cleanup
	cleanup <- time.Now()
	go func() { eventStream <- createDockerEvent(api.ContainerStopped) }()

	// Wait for the task to actually be dead; if we just fallthrough immediately,
	// the remove might not have happened (expectation failure)
	for {
		tasks, _ := taskEngine.(*DockerTaskEngine).ListTasks()
		if len(tasks) == 0 {
			break
		}
		time.Sleep(5 * time.Millisecond)
	}
}

// TestTaskWithSteadyStateResourcesProvisioned tests container and task transitions
// when the steady state for the pause container is set to RESOURCES_PROVISIONED and
// the steady state for the normal container is set to RUNNING
func TestTaskWithSteadyStateResourcesProvisioned(t *testing.T) {
	ctrl, client, mockTime, taskEngine, _, imageManager := mocks(t, &defaultConfig)
	defer ctrl.Finish()

	mockCNIClient := mock_ecscni.NewMockCNIClient(ctrl)
	taskEngine.(*DockerTaskEngine).cniClient = mockCNIClient

	// sleep5 contains a single 'sleep' container, with DesiredStatus == RUNNING
	sleepTask := testdata.LoadTask("sleep5")
	sleepTask.Containers[0].SteadyStateDependencies = []string{"pause"}
	sleepContainer := sleepTask.Containers[0]

	// Add a second container with DesiredStatus == RESOURCES_PROVISIONED and
	// steadyState == RESOURCES_PROVISIONED
	pauseContainer := api.NewContainerWithSteadyState(api.ContainerResourcesProvisioned)
	pauseContainer.Name = "pause"
	pauseContainer.Image = "pause"
	pauseContainer.CPU = 10
	pauseContainer.Memory = 10
	pauseContainer.Essential = true
	pauseContainer.Type = api.ContainerCNIPause
	pauseContainer.DesiredStatusUnsafe = api.ContainerRunning

	sleepTask.Containers = append(sleepTask.Containers, pauseContainer)

	eventStream := make(chan DockerContainerChangeEvent)
	// createStartEventsReported is used to force the test to wait until the container created and started
	// events are processed
	createStartEventsReported := sync.WaitGroup{}

	client.EXPECT().Version()
	client.EXPECT().ContainerEvents(gomock.Any()).Return(eventStream, nil)

	// We cannot rely on the order of pulls between images as they can still be downloaded in
	// parallel. The dependency graph enforcement comes into effect for CREATED transitions.
	// Hence, do not enforce the order of invocation of these calls
	imageManager.EXPECT().AddAllImageStates(gomock.Any()).AnyTimes()
	client.EXPECT().PullImage(sleepContainer.Image, nil).Return(DockerContainerMetadata{})
	imageManager.EXPECT().RecordContainerReference(sleepContainer).Return(nil)
	imageManager.EXPECT().GetImageStateFromImageName(sleepContainer.Image).Return(nil)
	client.EXPECT().PullImage(pauseContainer.Image, nil).Return(DockerContainerMetadata{})

	gomock.InOrder(
		// Ensure that the pause container is created first
		client.EXPECT().CreateContainer(gomock.Any(), gomock.Any(), gomock.Any(), gomock.Any()).Do(
			func(config *docker.Config, hostConfig *docker.HostConfig, containerName string, z time.Duration) {
				sleepTask.SetTaskENI(&api.ENI{
					ID: "TestTaskWithSteadyStateResourcesProvisioned",
					IPV4Addresses: []*api.ENIIPV4Address{
						{
							Primary: true,
							Address: ipv4,
						},
					},
					MacAddress: mac,
					IPV6Addresses: []*api.ENIIPV6Address{
						{
							Address: ipv6,
						},
					},
				})
				assert.Equal(t, "none", hostConfig.NetworkMode)
				assert.True(t, strings.Contains(containerName, pauseContainer.Name))
				createStartEventsReported.Add(1)
				go func() {
					eventStream <- createDockerEvent(api.ContainerCreated)
					createStartEventsReported.Done()
				}()
			}).Return(DockerContainerMetadata{DockerID: containerID + ":" + pauseContainer.Name}),
		// Ensure that the pause container is started after it's created
		client.EXPECT().StartContainer(containerID+":"+pauseContainer.Name, startContainerTimeout).Do(
			func(id string, timeout time.Duration) {
				createStartEventsReported.Add(1)
				go func() {
					eventStream <- createDockerEvent(api.ContainerRunning)
					createStartEventsReported.Done()
				}()
			}).Return(DockerContainerMetadata{DockerID: containerID + ":" + pauseContainer.Name}),
		client.EXPECT().InspectContainer(gomock.Any(), gomock.Any()).Return(&docker.Container{
			ID:    containerID,
			State: docker.State{Pid: 23},
		}, nil),
		// Then setting up the pause container network namespace
		mockCNIClient.EXPECT().SetupNS(gomock.Any()).Return(nil),

		// Once the pause container is started, sleep container will be created
		client.EXPECT().CreateContainer(gomock.Any(), gomock.Any(), gomock.Any(), gomock.Any()).Do(
			func(config *docker.Config, hostConfig *docker.HostConfig, containerName string, z time.Duration) {
				assert.True(t, strings.Contains(containerName, sleepContainer.Name))
				assert.Equal(t, "container:"+containerID+":"+pauseContainer.Name, hostConfig.NetworkMode)
				createStartEventsReported.Add(1)
				go func() {
					eventStream <- createDockerEvent(api.ContainerCreated)
					createStartEventsReported.Done()
				}()
			}).Return(DockerContainerMetadata{DockerID: containerID + ":" + sleepContainer.Name}),
		// Next, the sleep container is started
		client.EXPECT().StartContainer(containerID+":"+sleepContainer.Name, startContainerTimeout).Do(
			func(id string, timeout time.Duration) {
				createStartEventsReported.Add(1)
				go func() {
					eventStream <- createDockerEvent(api.ContainerRunning)
					createStartEventsReported.Done()
				}()
			}).Return(DockerContainerMetadata{DockerID: containerID + ":" + sleepContainer.Name}),
	)

	// steadyStateCheckWait is used to force the test to wait until the steady-state check
	// has been invoked at least once
	steadyStateCheckWait := sync.WaitGroup{}
	steadyStateVerify := make(chan time.Time, 1)

	mockTime.EXPECT().Now().Do(func() time.Time { return time.Now() }).AnyTimes()
	gomock.InOrder(
		mockTime.EXPECT().After(steadyStateTaskVerifyInterval).Do(func(d time.Duration) {
			steadyStateCheckWait.Done()
		}).Return(steadyStateVerify),
		mockTime.EXPECT().After(steadyStateTaskVerifyInterval).Return(steadyStateVerify).AnyTimes(),
	)
	ctx, cancel := context.WithCancel(context.TODO())
	err := taskEngine.Init(ctx)
	assert.NoError(t, err)
	defer cancel()

	stateChangeEvents := taskEngine.StateChangeEvents()
	steadyStateCheckWait.Add(1)
	taskEngine.AddTask(sleepTask)

	event := <-stateChangeEvents
	assert.Equal(t, event.(api.ContainerStateChange).Status, api.ContainerRunning, "Expected container to be RUNNING")

	event = <-stateChangeEvents
	assert.Equal(t, event.(api.TaskStateChange).Status, api.TaskRunning, "Expected task to be RUNNING")
	select {
	case <-stateChangeEvents:
		t.Fatal("Should be out of events")
	default:
	}

	// Wait for container create and start events to be processed
	createStartEventsReported.Wait()
	// Wait for steady state check to be invoked
	steadyStateCheckWait.Wait()

	cleanup := make(chan time.Time, 1)
	mockTime.EXPECT().After(gomock.Any()).Return(cleanup).AnyTimes()
	client.EXPECT().InspectContainer(gomock.Any(), gomock.Any()).Return(&docker.Container{
		ID:    containerID,
		State: docker.State{Pid: 23},
	}, nil)
	mockCNIClient.EXPECT().CleanupNS(gomock.Any()).Return(nil)
	client.EXPECT().StopContainer(containerID+":"+pauseContainer.Name, gomock.Any()).MinTimes(1)

	exitCode := 0
	// And then docker reports that sleep died, as sleep is wont to do
	eventStream <- DockerContainerChangeEvent{
		Status: api.ContainerStopped,
		DockerContainerMetadata: DockerContainerMetadata{
			DockerID: containerID + ":" + sleepContainer.Name,
			ExitCode: &exitCode,
		},
	}

	if event := <-stateChangeEvents; event.(api.ContainerStateChange).Status != api.ContainerStopped {
		t.Fatal("Expected container to stop first")
		assert.Equal(t, *event.(api.ContainerStateChange).ExitCode, 0, "Exit code should be present")
	}

	event = <-stateChangeEvents
	assert.Equal(t, event.(api.TaskStateChange).Status, api.TaskStopped, "Task is not in STOPPED state")
}

// TestRemoveEvents tests if the task engine can handle task events while the task is being
// cleaned up. This test ensures that there's no regression in the task engine and ensures
// there's no deadlock as seen in #313
func TestRemoveEvents(t *testing.T) {
	ctrl, client, mockTime, taskEngine, _, imageManager := mocks(t, &defaultConfig)
	defer ctrl.Finish()

	sleepTask := testdata.LoadTask("sleep5")
	eventStream := make(chan DockerContainerChangeEvent)

	// createStartEventsReported is used to force the test to wait until the container created and started
	// events are processed
	createStartEventsReported := sync.WaitGroup{}
	client.EXPECT().Version()
	client.EXPECT().ContainerEvents(gomock.Any()).Return(eventStream, nil)
	var createdContainerName string
	for _, container := range sleepTask.Containers {
		imageManager.EXPECT().AddAllImageStates(gomock.Any()).AnyTimes()
		client.EXPECT().PullImage(container.Image, nil).Return(DockerContainerMetadata{})
		imageManager.EXPECT().RecordContainerReference(container).Return(nil)
		imageManager.EXPECT().GetImageStateFromImageName(gomock.Any()).Return(nil)
		client.EXPECT().CreateContainer(gomock.Any(), gomock.Any(), gomock.Any(), gomock.Any()).Do(
			func(config *docker.Config, y interface{}, containerName string, z time.Duration) {
				createdContainerName = containerName
				createStartEventsReported.Add(1)
				go func() {
					eventStream <- createDockerEvent(api.ContainerCreated)
					createStartEventsReported.Done()
				}()
			}).Return(DockerContainerMetadata{DockerID: containerID})

		client.EXPECT().StartContainer(containerID, startContainerTimeout).Do(
			func(id string, timeout time.Duration) {
				createStartEventsReported.Add(1)
				go func() {
					eventStream <- createDockerEvent(api.ContainerRunning)
					createStartEventsReported.Done()
				}()
			}).Return(DockerContainerMetadata{DockerID: containerID})
	}

	// steadyStateCheckWait is used to force the test to wait until the steady-state check
	// has been invoked at least once
	steadyStateCheckWait := sync.WaitGroup{}
	steadyStateVerify := make(chan time.Time, 1)
	cleanup := make(chan time.Time, 1)
	mockTime.EXPECT().Now().Do(func() time.Time { return time.Now() }).AnyTimes()
	gomock.InOrder(
		mockTime.EXPECT().After(steadyStateTaskVerifyInterval).Do(func(d time.Duration) {
			steadyStateCheckWait.Done()
		}).Return(steadyStateVerify),
		mockTime.EXPECT().After(steadyStateTaskVerifyInterval).Return(steadyStateVerify).AnyTimes(),
	)

	ctx, cancel := context.WithCancel(context.TODO())
	err := taskEngine.Init(ctx)
	assert.NoError(t, err)
	defer cancel()

	stateChangeEvents := taskEngine.StateChangeEvents()
	steadyStateCheckWait.Add(1)
	taskEngine.AddTask(sleepTask)

	event := <-stateChangeEvents
	assert.Equal(t, event.(api.ContainerStateChange).Status, api.ContainerRunning, "Expected container to be RUNNING")

	event = <-stateChangeEvents
	assert.Equal(t, event.(api.TaskStateChange).Status, api.TaskRunning, "Expected task to be RUNNING")

	select {
	case <-stateChangeEvents:
		t.Fatal("Should be out of events")
	default:
	}

	// Wait for container create and start events to be processed
	createStartEventsReported.Wait()
	// Wait for steady state check to be invoked
	steadyStateCheckWait.Wait()
	mockTime.EXPECT().After(gomock.Any()).Return(cleanup).AnyTimes()
	client.EXPECT().DescribeContainer(gomock.Any()).AnyTimes()

	// Wait for all events to be consumed prior to moving it towards stopped; we
	// don't want to race the below with these or we'll end up with the "going
	// backwards in state" stop and we haven't 'expect'd for that

	exitCode := 0
	// And then docker reports that sleep died, as sleep is wont to do
	eventStream <- DockerContainerChangeEvent{
		Status: api.ContainerStopped,
		DockerContainerMetadata: DockerContainerMetadata{
			DockerID: containerID,
			ExitCode: &exitCode,
		},
	}

	event = <-stateChangeEvents
	if cont := event.(api.ContainerStateChange); cont.Status != api.ContainerStopped {
		t.Fatal("Expected container to stop first")
		assert.Equal(t, *cont.ExitCode, 0, "Exit code should be present")
	}

	event = <-stateChangeEvents
	assert.Equal(t, event.(api.TaskStateChange).Status, api.TaskStopped, "Expected task to be STOPPED")

	sleepTaskStop := testdata.LoadTask("sleep5")
	sleepTaskStop.SetDesiredStatus(api.TaskStopped)
	taskEngine.AddTask(sleepTaskStop)

	client.EXPECT().RemoveContainer(gomock.Any(), gomock.Any()).Do(
		func(removedContainerName string, timeout time.Duration) {
			assert.Equal(t, createdContainerName, removedContainerName, "Container name mismatch")

			// Emit a couple of events for the task before cleanup finishes. This forces
			// discardEventsUntil to be invoked and should test the code path that
			// caused the deadlock, which was fixed with #320
			eventStream <- createDockerEvent(api.ContainerStopped)
			eventStream <- createDockerEvent(api.ContainerStopped)
		}).Return(nil)

	imageManager.EXPECT().RemoveContainerReferenceFromImageState(gomock.Any())

	// This ensures that managedTask.waitForStopReported makes progress
	sleepTask.SetSentStatus(api.TaskStopped)

	// trigger cleanup
	cleanup <- time.Now()

	// Wait for the task to actually be dead; if we just fallthrough immediately,
	// the remove might not have happened (expectation failure)
	for {
		tasks, _ := taskEngine.(*DockerTaskEngine).ListTasks()
		if len(tasks) == 0 {
			break
		}
		time.Sleep(5 * time.Millisecond)
	}
}

func TestStartTimeoutThenStart(t *testing.T) {
	ctrl, client, testTime, taskEngine, _, imageManager := mocks(t, &defaultConfig)
	defer ctrl.Finish()

	sleepTask := testdata.LoadTask("sleep5")

	eventStream := make(chan DockerContainerChangeEvent)
	testTime.EXPECT().After(gomock.Any())

	client.EXPECT().Version()
	client.EXPECT().ContainerEvents(gomock.Any()).Return(eventStream, nil)
	for _, container := range sleepTask.Containers {
		imageManager.EXPECT().AddAllImageStates(gomock.Any()).AnyTimes()
		client.EXPECT().PullImage(container.Image, nil).Return(DockerContainerMetadata{})

		imageManager.EXPECT().RecordContainerReference(container)
		imageManager.EXPECT().GetImageStateFromImageName(gomock.Any()).Return(nil)
		dockerConfig, err := sleepTask.DockerConfig(container)
		if err != nil {
			t.Fatal(err)
		}

		// Container config should get updated with this during CreateContainer
		dockerConfig.Labels["com.amazonaws.ecs.task-arn"] = sleepTask.Arn
		dockerConfig.Labels["com.amazonaws.ecs.container-name"] = container.Name
		dockerConfig.Labels["com.amazonaws.ecs.task-definition-family"] = sleepTask.Family
		dockerConfig.Labels["com.amazonaws.ecs.task-definition-version"] = sleepTask.Version
		dockerConfig.Labels["com.amazonaws.ecs.cluster"] = ""

		client.EXPECT().CreateContainer(dockerConfig, gomock.Any(), gomock.Any(), gomock.Any()).Do(
			func(x, y, z, timeout interface{}) {
				go func() { eventStream <- createDockerEvent(api.ContainerCreated) }()
			}).Return(DockerContainerMetadata{DockerID: containerID})

		client.EXPECT().StartContainer(containerID, startContainerTimeout).Return(DockerContainerMetadata{
			Error: &DockerTimeoutError{},
		})
	}

	ctx, cancel := context.WithCancel(context.TODO())
	err := taskEngine.Init(ctx)
	assert.NoError(t, err)
	defer cancel()

	stateChangeEvents := taskEngine.StateChangeEvents()
	taskEngine.AddTask(sleepTask)

	// Expect it to go to stopped
	event := <-stateChangeEvents
	assert.Equal(t, event.(api.ContainerStateChange).Status, api.ContainerStopped, "Expected container to timeout on start and stop")

	event = <-stateChangeEvents
	assert.Equal(t, event.(api.TaskStateChange).Status, api.TaskStopped, "Expected task to be STOPPED")

	select {
	case <-stateChangeEvents:
		t.Fatal("Should be out of events")
	default:
	}

	// Expect it to try to stop it once now
	client.EXPECT().StopContainer(containerID, gomock.Any()).Return(DockerContainerMetadata{
		Error: CannotStartContainerError{fmt.Errorf("cannot start container")},
	}).AnyTimes()
	// Now surprise surprise, it actually did start!
	eventStream <- createDockerEvent(api.ContainerRunning)

	// However, if it starts again, we should not see it be killed; no additional expect
	eventStream <- createDockerEvent(api.ContainerRunning)
	eventStream <- createDockerEvent(api.ContainerRunning)

	select {
	case <-stateChangeEvents:
		t.Fatal("Should be out of events")
	default:
	}
}

func TestSteadyStatePoll(t *testing.T) {
	ctrl, client, testTime, taskEngine, _, imageManager := mocks(t, &defaultConfig)
	defer ctrl.Finish()

	wait := &sync.WaitGroup{}
	sleepTask := testdata.LoadTask("sleep5")

	eventStream := make(chan DockerContainerChangeEvent)

	client.EXPECT().Version()
	client.EXPECT().ContainerEvents(gomock.Any()).Return(eventStream, nil)
	// set up expectations for each container in the task calling create + start
	for _, container := range sleepTask.Containers {
		imageManager.EXPECT().AddAllImageStates(gomock.Any()).AnyTimes()
		client.EXPECT().PullImage(container.Image, nil).Return(DockerContainerMetadata{})
		imageManager.EXPECT().RecordContainerReference(container)
		imageManager.EXPECT().GetImageStateFromImageName(gomock.Any()).Return(nil)
		dockerConfig, err := sleepTask.DockerConfig(container)
		assert.Nil(t, err)

		// Container config should get updated with this during CreateContainer
		dockerConfig.Labels["com.amazonaws.ecs.task-arn"] = sleepTask.Arn
		dockerConfig.Labels["com.amazonaws.ecs.container-name"] = container.Name
		dockerConfig.Labels["com.amazonaws.ecs.task-definition-family"] = sleepTask.Family
		dockerConfig.Labels["com.amazonaws.ecs.task-definition-version"] = sleepTask.Version
		dockerConfig.Labels["com.amazonaws.ecs.cluster"] = ""

		wait.Add(1)
		client.EXPECT().CreateContainer(dockerConfig, gomock.Any(), gomock.Any(), gomock.Any()).Do(
			func(x, y, z, timeout interface{}) {
				go func() {
					eventStream <- createDockerEvent(api.ContainerCreated)
					wait.Done()
				}()
			}).Return(DockerContainerMetadata{DockerID: containerID})

<<<<<<< HEAD
		client.EXPECT().StartContainer(containerID, startContainerTimeout).Do(
=======
		wait.Add(1)
		client.EXPECT().StartContainer("containerId", startContainerTimeout).Do(
>>>>>>> 6fdad7e1
			func(id string, timeout time.Duration) {
				go func() {
					eventStream <- createDockerEvent(api.ContainerRunning)
					wait.Done()
				}()
			}).Return(DockerContainerMetadata{DockerID: containerID})
	}

	steadyStateVerify := make(chan time.Time, 10) // channel to trigger a "steady state verify" action
	testTime.EXPECT().After(steadyStateTaskVerifyInterval).Return(steadyStateVerify).AnyTimes()

	ctx, cancel := context.WithCancel(context.TODO())
	err := taskEngine.Init(ctx) // start the task engine
	assert.NoError(t, err)
	defer cancel()

	stateChangeEvents := taskEngine.StateChangeEvents()

	taskEngine.AddTask(sleepTask) // actually add the task we created

	// verify that we get events for the container and task starting, but no other events
	event := <-stateChangeEvents
	assert.Equal(t, event.(api.ContainerStateChange).Status, api.ContainerRunning, "Expected container to be RUNNING")

	event = <-stateChangeEvents
	assert.Equal(t, event.(api.TaskStateChange).Status, api.TaskRunning, "Expected task to be RUNNING")

	select {
	case <-stateChangeEvents:
		t.Fatal("Should be out of events")
	default:
	}

	containerMap, ok := taskEngine.(*DockerTaskEngine).State().ContainerMapByArn(sleepTask.Arn)
	assert.True(t, ok)
	dockerContainer, ok := containerMap[sleepTask.Containers[0].Name]
	assert.True(t, ok)

	// Two steady state oks, one stop
	gomock.InOrder(
		client.EXPECT().DescribeContainer(containerID).Return(
			api.ContainerRunning,
			DockerContainerMetadata{
				DockerID: containerID,
			}).Times(2),
		client.EXPECT().DescribeContainer(containerID).Return(
			api.ContainerStopped,
			DockerContainerMetadata{
				DockerID: containerID,
			}).MinTimes(1),
		// the engine *may* call StopContainer even though it's already stopped
		client.EXPECT().StopContainer(containerID, stopContainerTimeout).AnyTimes(),
	)
	wait.Wait()

	cleanupChan := make(chan time.Time)
	testTime.EXPECT().After(gomock.Any()).Return(cleanupChan).AnyTimes()
	client.EXPECT().RemoveContainer(dockerContainer.DockerName, removeContainerTimeout).Return(nil)
	imageManager.EXPECT().RemoveContainerReferenceFromImageState(gomock.Any()).Return(nil)

	// trigger steady state verification
	for i := 0; i < 10; i++ {
		steadyStateVerify <- time.Now()
	}

	event = <-stateChangeEvents
	assert.Equal(t, event.(api.ContainerStateChange).Status, api.ContainerStopped, "Expected container to be STOPPED")

	event = <-stateChangeEvents
	assert.Equal(t, event.(api.TaskStateChange).Status, api.TaskStopped, "Expected task to be STOPPED")

	select {
	case <-stateChangeEvents:
		t.Fatal("Should be out of events")
	default:
	}

	close(steadyStateVerify)
	// trigger cleanup, this ensures all the goroutines were finished
	sleepTask.SetSentStatus(api.TaskStopped)
	cleanupChan <- time.Now()

	for {
		tasks, _ := taskEngine.(*DockerTaskEngine).ListTasks()
		if len(tasks) == 0 {
			break
		}
		time.Sleep(5 * time.Millisecond)
	}
}

func TestStopWithPendingStops(t *testing.T) {
	ctrl, client, testTime, taskEngine, _, imageManager := mocks(t, &defaultConfig)
	defer ctrl.Finish()
	testTime.EXPECT().Now().AnyTimes()
	testTime.EXPECT().After(gomock.Any()).AnyTimes()

	sleepTask1 := testdata.LoadTask("sleep5")
	sleepTask1.StartSequenceNumber = 5
	sleepTask2 := testdata.LoadTask("sleep5")
	sleepTask2.Arn = "arn2"

	eventStream := make(chan DockerContainerChangeEvent)

	client.EXPECT().Version()
	client.EXPECT().ContainerEvents(gomock.Any()).Return(eventStream, nil)
	ctx, cancel := context.WithCancel(context.TODO())
	err := taskEngine.Init(ctx)
	assert.NoError(t, err)
	defer cancel()
	stateChangeEvents := taskEngine.StateChangeEvents()
	go func() {
		for {
			<-stateChangeEvents
		}
	}()

	pullDone := make(chan bool)
	pullInvoked := make(chan bool)
	client.EXPECT().PullImage(gomock.Any(), nil).Do(func(x, y interface{}) {
		pullInvoked <- true
		<-pullDone
	})

	imageManager.EXPECT().RecordContainerReference(gomock.Any()).AnyTimes()
	imageManager.EXPECT().GetImageStateFromImageName(gomock.Any()).AnyTimes()

	taskEngine.AddTask(sleepTask2)
	<-pullInvoked
	stopSleep2 := testdata.LoadTask("sleep5")
	stopSleep2.Arn = "arn2"
	stopSleep2.SetDesiredStatus(api.TaskStopped)
	stopSleep2.StopSequenceNumber = 4
	taskEngine.AddTask(stopSleep2)

	taskEngine.AddTask(sleepTask1)
	stopSleep1 := testdata.LoadTask("sleep5")
	stopSleep1.SetDesiredStatus(api.TaskStopped)
	stopSleep1.StopSequenceNumber = 5
	taskEngine.AddTask(stopSleep1)
	pullDone <- true
	// this means the PullImage is only called once due to the task is stopped before it
	// gets the pull image lock
}

func TestCreateContainerForceSave(t *testing.T) {
	ctrl, client, _, privateTaskEngine, _, _ := mocks(t, &config.Config{})
	saver := mock_statemanager.NewMockStateManager(ctrl)
	defer ctrl.Finish()
	taskEngine, _ := privateTaskEngine.(*DockerTaskEngine)
	taskEngine.SetSaver(saver)

	sleepTask := testdata.LoadTask("sleep5")
	sleepContainer, _ := sleepTask.ContainerByName("sleep5")

	gomock.InOrder(
		saver.EXPECT().ForceSave().Do(func() interface{} {
			task, ok := taskEngine.state.TaskByArn(sleepTask.Arn)
			assert.True(t, ok, "Expected task with ARN: ", sleepTask.Arn)
			assert.NotNil(t, task, "Expected task with ARN: ", sleepTask.Arn)
			_, ok = task.ContainerByName("sleep5")
			assert.True(t, ok, "Expected container sleep5")
			return nil
		}),
		client.EXPECT().CreateContainer(gomock.Any(), gomock.Any(), gomock.Any(), gomock.Any()),
	)

	metadata := taskEngine.createContainer(sleepTask, sleepContainer)
	if metadata.Error != nil {
		t.Error("Unexpected error", metadata.Error)
	}
}

func TestCreateContainerMergesLabels(t *testing.T) {
	ctrl, client, _, taskEngine, _, _ := mocks(t, &defaultConfig)
	defer ctrl.Finish()

	testTask := &api.Task{
		Arn:     "arn:aws:ecs:us-east-1:012345678910:task/c09f0188-7f87-4b0f-bfc3-16296622b6fe",
		Family:  "myFamily",
		Version: "1",
		Containers: []*api.Container{
			{
				Name: "c1",
				DockerConfig: api.DockerConfig{
					Config: aws.String(`{"Labels":{"key":"value"}}`),
				},
			},
		},
	}
	expectedConfig, err := testTask.DockerConfig(testTask.Containers[0])
	if err != nil {
		t.Fatal(err)
	}
	expectedConfig.Labels = map[string]string{
		"com.amazonaws.ecs.task-arn":                "arn:aws:ecs:us-east-1:012345678910:task/c09f0188-7f87-4b0f-bfc3-16296622b6fe",
		"com.amazonaws.ecs.container-name":          "c1",
		"com.amazonaws.ecs.task-definition-family":  "myFamily",
		"com.amazonaws.ecs.task-definition-version": "1",
		"com.amazonaws.ecs.cluster":                 "",
		"key": "value",
	}
	client.EXPECT().CreateContainer(expectedConfig, gomock.Any(), gomock.Any(), gomock.Any())
	taskEngine.(*DockerTaskEngine).createContainer(testTask, testTask.Containers[0])
}

// TestTaskTransitionWhenStopContainerTimesout tests that task transitions to stopped
// only when terminal events are recieved from docker event stream when
// StopContainer times out
func TestTaskTransitionWhenStopContainerTimesout(t *testing.T) {
	ctrl, client, mockTime, taskEngine, _, imageManager := mocks(t, &defaultConfig)
	defer ctrl.Finish()

	sleepTask := testdata.LoadTask("sleep5")

	eventStream := make(chan DockerContainerChangeEvent)

	client.EXPECT().Version()
	client.EXPECT().ContainerEvents(gomock.Any()).Return(eventStream, nil)
	mockTime.EXPECT().After(gomock.Any()).AnyTimes()
	containerStopTimeoutError := DockerContainerMetadata{
		Error: &DockerTimeoutError{
			transition: "stop",
			duration:   stopContainerTimeout,
		},
	}
	dockerEventSent := make(chan int)
	for _, container := range sleepTask.Containers {
		imageManager.EXPECT().AddAllImageStates(gomock.Any()).AnyTimes()
		client.EXPECT().PullImage(container.Image, nil).Return(DockerContainerMetadata{})
		imageManager.EXPECT().RecordContainerReference(container)
		imageManager.EXPECT().GetImageStateFromImageName(gomock.Any()).Return(nil)
		dockerConfig, err := sleepTask.DockerConfig(container)
		if err != nil {
			t.Fatal(err)
		}
		// Container config should get updated with this during CreateContainer
		dockerConfig.Labels["com.amazonaws.ecs.task-arn"] = sleepTask.Arn
		dockerConfig.Labels["com.amazonaws.ecs.container-name"] = container.Name
		dockerConfig.Labels["com.amazonaws.ecs.task-definition-family"] = sleepTask.Family
		dockerConfig.Labels["com.amazonaws.ecs.task-definition-version"] = sleepTask.Version
		dockerConfig.Labels["com.amazonaws.ecs.cluster"] = ""

		client.EXPECT().CreateContainer(dockerConfig, gomock.Any(), gomock.Any(), gomock.Any()).Do(
			func(x, y, z, timeout interface{}) {
				go func() { eventStream <- createDockerEvent(api.ContainerCreated) }()
			}).Return(DockerContainerMetadata{DockerID: containerID})

		gomock.InOrder(
			client.EXPECT().StartContainer(containerID, startContainerTimeout).Do(
				func(id string, timeout time.Duration) {
					go func() {
						eventStream <- createDockerEvent(api.ContainerRunning)
					}()
				}).Return(DockerContainerMetadata{DockerID: containerID}),

			// StopContainer times out
			client.EXPECT().StopContainer(containerID, gomock.Any()).Return(containerStopTimeoutError),
			// Since task is not in steady state, progressContainers causes
			// another invocation of StopContainer. Return a timeout error
			// for that as well.
			client.EXPECT().StopContainer(containerID, gomock.Any()).Do(
				func(id string, timeout time.Duration) {
					go func() {
						dockerEventSent <- 1
						// Emit 'ContainerStopped' event to the container event stream
						// This should cause the container and the task to transition
						// to 'STOPPED'
						eventStream <- createDockerEvent(api.ContainerStopped)
					}()
				}).Return(containerStopTimeoutError).MinTimes(1),
		)
	}

	ctx, cancel := context.WithCancel(context.TODO())
	err := taskEngine.Init(ctx)
	assert.NoError(t, err)
	defer cancel()
	stateChangeEvents := taskEngine.StateChangeEvents()

	go taskEngine.AddTask(sleepTask)
	// wait for task running
	event := <-stateChangeEvents
	assert.Equal(t, event.(api.ContainerStateChange).Status, api.ContainerRunning, "Expected container to be RUNNING")

	event = <-stateChangeEvents
	assert.Equal(t, event.(api.TaskStateChange).Status, api.TaskRunning, "Expected task to be RUNNING")

	// Set the task desired status to be stopped and StopContainer will be called
	updateSleepTask := testdata.LoadTask("sleep5")
	updateSleepTask.SetDesiredStatus(api.TaskStopped)
	go taskEngine.AddTask(updateSleepTask)

	// StopContainer timeout error shouldn't cause cantainer/task status change
	// until receive stop event from docker event stream
	select {
	case <-stateChangeEvents:
		t.Error("Should not get task events")
	case <-dockerEventSent:
		t.Logf("Send docker stop event")
		go func() {
			for {
				<-dockerEventSent
			}
		}()
	}

	// StopContainer was called again and received stop event from docker event stream
	// Expect it to go to stopped
	event = <-stateChangeEvents
	assert.Equal(t, event.(api.ContainerStateChange).Status, api.ContainerStopped, "Expected container to timeout on start and stop")

	event = <-stateChangeEvents
	assert.Equal(t, event.(api.TaskStateChange).Status, api.TaskStopped, "Expected task to be STOPPED")

	select {
	case <-stateChangeEvents:
		t.Error("Should be out of events")
	default:
	}
}

// TestTaskTransitionWhenStopContainerReturnsUnretriableError tests if the task transitions
// to stopped without retrying stopping the container in the task when the initial
// stop container call returns an unretriable error from docker, specifically the
// ContainerNotRunning error
func TestTaskTransitionWhenStopContainerReturnsUnretriableError(t *testing.T) {
	ctrl, client, mockTime, taskEngine, _, imageManager := mocks(t, &defaultConfig)
	defer ctrl.Finish()

	sleepTask := testdata.LoadTask("sleep5")
	eventStream := make(chan DockerContainerChangeEvent)
	client.EXPECT().Version()
	client.EXPECT().ContainerEvents(gomock.Any()).Return(eventStream, nil)
	mockTime.EXPECT().After(gomock.Any()).AnyTimes()
	eventsReported := sync.WaitGroup{}
	for _, container := range sleepTask.Containers {
		gomock.InOrder(
			imageManager.EXPECT().AddAllImageStates(gomock.Any()).AnyTimes(),
			client.EXPECT().PullImage(container.Image, nil).Return(DockerContainerMetadata{}),
			imageManager.EXPECT().RecordContainerReference(container),
			imageManager.EXPECT().GetImageStateFromImageName(gomock.Any()).Return(nil),
			// Simulate successful create container
			client.EXPECT().CreateContainer(gomock.Any(), gomock.Any(), gomock.Any(), gomock.Any()).Do(
				func(x, y, z, timeout interface{}) {
					eventsReported.Add(1)
					go func() {
						eventStream <- createDockerEvent(api.ContainerCreated)
						eventsReported.Done()
					}()
				}).Return(DockerContainerMetadata{DockerID: containerID}),
			// Simulate successful start container
			client.EXPECT().StartContainer(containerID, startContainerTimeout).Do(
				func(id string, timeout time.Duration) {
					eventsReported.Add(1)
					go func() {
						eventStream <- createDockerEvent(api.ContainerRunning)
						eventsReported.Done()
					}()
				}).Return(DockerContainerMetadata{DockerID: containerID}),
			// StopContainer errors out. However, since this is a known unretriable error,
			// the task engine should not retry stopping the container and move on.
			// If there's a delay in task engine's processing of the ContainerRunning
			// event, StopContainer will be invoked again as the engine considers it
			// as a stopped container coming back. MinTimes() should guarantee that
			// StopContainer is invoked at least once and in protecting agasint a test
			// failure when there's a delay in task engine processing the ContainerRunning
			// event.
			client.EXPECT().StopContainer(containerID, gomock.Any()).Return(DockerContainerMetadata{
				Error: CannotStopContainerError{&docker.ContainerNotRunning{}},
			}).MinTimes(1),
		)
	}

	ctx, cancel := context.WithCancel(context.TODO())
	err := taskEngine.Init(ctx)
	assert.NoError(t, err)
	defer cancel()
	stateChangeEvents := taskEngine.StateChangeEvents()

	go taskEngine.AddTask(sleepTask)
	// wait for task running
	event := <-stateChangeEvents
	assert.Equal(t, event.(api.ContainerStateChange).Status, api.ContainerRunning, "Expected container to be RUNNING")

	event = <-stateChangeEvents
	assert.Equal(t, event.(api.TaskStateChange).Status, api.TaskRunning, "Expected task to be RUNNING")

	select {
	case <-stateChangeEvents:
		t.Fatal("Should be out of events")
	default:
	}
	eventsReported.Wait()

	// Set the task desired status to be stopped and StopContainer will be called
	updateSleepTask := testdata.LoadTask("sleep5")
	updateSleepTask.SetDesiredStatus(api.TaskStopped)
	go taskEngine.AddTask(updateSleepTask)

	// StopContainer was called again and received stop event from docker event stream
	// Expect it to go to stopped
	event = <-stateChangeEvents
	assert.Equal(t, event.(api.ContainerStateChange).Status, api.ContainerStopped, "Expected container to be STOPPED")

	event = <-stateChangeEvents
	assert.Equal(t, event.(api.TaskStateChange).Status, api.TaskStopped, "Expected task to be STOPPED")

	select {
	case <-stateChangeEvents:
		t.Error("Should be out of events")
	default:
	}
}

// TestTaskTransitionWhenStopContainerReturnsTransientErrorBeforeSucceeding tests if the task
// transitions to stopped only after receiving the container stopped event from docker when
// the initial stop container call fails with an unknown error.
func TestTaskTransitionWhenStopContainerReturnsTransientErrorBeforeSucceeding(t *testing.T) {
	ctrl, client, mockTime, taskEngine, _, imageManager := mocks(t, &defaultConfig)
	defer ctrl.Finish()

	sleepTask := testdata.LoadTask("sleep5")
	eventStream := make(chan DockerContainerChangeEvent)

	client.EXPECT().Version()
	client.EXPECT().ContainerEvents(gomock.Any()).Return(eventStream, nil)
	mockTime.EXPECT().After(gomock.Any()).AnyTimes()
	containerStoppingError := DockerContainerMetadata{
		Error: &CannotStopContainerError{errors.New("Error stopping container")},
	}
	for _, container := range sleepTask.Containers {
		gomock.InOrder(
			imageManager.EXPECT().AddAllImageStates(gomock.Any()).AnyTimes(),
			client.EXPECT().PullImage(container.Image, nil).Return(DockerContainerMetadata{}),
			imageManager.EXPECT().RecordContainerReference(container),
			imageManager.EXPECT().GetImageStateFromImageName(gomock.Any()).Return(nil),
			// Simulate successful create container
			client.EXPECT().CreateContainer(gomock.Any(), gomock.Any(), gomock.Any(), gomock.Any()).Return(
				DockerContainerMetadata{DockerID: containerID}),
			// Simulate successful start container
			client.EXPECT().StartContainer(containerID, startContainerTimeout).Return(
				DockerContainerMetadata{DockerID: containerID}),
			// StopContainer errors out a couple of times
			client.EXPECT().StopContainer(containerID, gomock.Any()).Return(containerStoppingError).Times(2),
			// Since task is not in steady state, progressContainers causes
			// another invocation of StopContainer. Return the 'succeed' response,
			// which should cause the task engine to stop invoking this again and
			// transition the task to stopped.
			client.EXPECT().StopContainer(containerID, gomock.Any()).Return(DockerContainerMetadata{}),
		)
	}

	ctx, cancel := context.WithCancel(context.TODO())
	err := taskEngine.Init(ctx)
	assert.NoError(t, err)
	defer cancel()

	stateChangeEvents := taskEngine.StateChangeEvents()

	go taskEngine.AddTask(sleepTask)
	// wait for task running

	event := <-stateChangeEvents
	assert.Equal(t, event.(api.ContainerStateChange).Status, api.ContainerRunning, "Expected container to be RUNNING")

	event = <-stateChangeEvents
	assert.Equal(t, event.(api.TaskStateChange).Status, api.TaskRunning, "Expected task to be RUNNING")

	select {
	case <-stateChangeEvents:
		t.Fatal("Should be out of events")
	default:
	}

	// Set the task desired status to be stopped and StopContainer will be called
	updateSleepTask := testdata.LoadTask("sleep5")
	updateSleepTask.SetDesiredStatus(api.TaskStopped)
	go taskEngine.AddTask(updateSleepTask)

	// StopContainer invocation should have caused it to stop eventually.
	event = <-stateChangeEvents
	assert.Equal(t, event.(api.ContainerStateChange).Status, api.ContainerStopped, "Expected container to be STOPPED")

	event = <-stateChangeEvents
	assert.Equal(t, event.(api.TaskStateChange).Status, api.TaskStopped, "Expected task to be STOPPED")

	select {
	case <-stateChangeEvents:
		t.Error("Should be out of events")
	default:
	}
}

func TestCapabilities(t *testing.T) {
	conf := &config.Config{
		AvailableLoggingDrivers: []dockerclient.LoggingDriver{
			dockerclient.JSONFileDriver,
			dockerclient.SyslogDriver,
			dockerclient.JournaldDriver,
			dockerclient.GelfDriver,
			dockerclient.FluentdDriver,
		},
		PrivilegedDisabled:      false,
		SELinuxCapable:          true,
		AppArmorCapable:         true,
		TaskENIEnabled:          true,
		TaskCleanupWaitDuration: config.DefaultConfig().TaskCleanupWaitDuration,
	}
	ctrl, client, _, taskEngine, _, _ := mocks(t, conf)
	cniClient := mock_ecscni.NewMockCNIClient(ctrl)
	taskEngine.(*DockerTaskEngine).cniClient = cniClient
	defer ctrl.Finish()

	cniCapabilities := []string{ecscni.CapabilityAWSVPCNetworkingMode}
	gomock.InOrder(
		client.EXPECT().SupportedVersions().Return([]dockerclient.DockerVersion{
			dockerclient.Version_1_17,
			dockerclient.Version_1_18,
		}),
		client.EXPECT().KnownVersions().Return([]dockerclient.DockerVersion{
			dockerclient.Version_1_17,
			dockerclient.Version_1_18,
			dockerclient.Version_1_19,
		}),
		cniClient.EXPECT().Capabilities(ecscni.ECSENIPluginName).Return(cniCapabilities, nil),
		cniClient.EXPECT().Capabilities(ecscni.ECSBridgePluginName).Return(cniCapabilities, nil),
		cniClient.EXPECT().Capabilities(ecscni.ECSIPAMPluginName).Return(cniCapabilities, nil),
		cniClient.EXPECT().Version(ecscni.ECSENIPluginName).Return("v1", nil),
	)

	expectedCapabilityNames := []string{
		"com.amazonaws.ecs.capability.privileged-container",
		"com.amazonaws.ecs.capability.docker-remote-api.1.17",
		"com.amazonaws.ecs.capability.docker-remote-api.1.18",
		"com.amazonaws.ecs.capability.logging-driver.json-file",
		"com.amazonaws.ecs.capability.logging-driver.syslog",
		"com.amazonaws.ecs.capability.logging-driver.journald",
		"com.amazonaws.ecs.capability.selinux",
		"com.amazonaws.ecs.capability.apparmor",
		attributePrefix + taskENIAttributeSuffix,
	}

	var expectedCapabilities []*ecs.Attribute
	for _, name := range expectedCapabilityNames {
		expectedCapabilities = append(expectedCapabilities,
			&ecs.Attribute{Name: aws.String(name)})
	}
	expectedCapabilities = append(expectedCapabilities,
		&ecs.Attribute{
			Name:  aws.String(attributePrefix + cniPluginVersionSuffix),
			Value: aws.String("v1"),
		})

	capabilities := taskEngine.Capabilities()

	for i, expected := range expectedCapabilities {
		assert.Equal(t, aws.StringValue(expected.Name), aws.StringValue(capabilities[i].Name))
		assert.Equal(t, aws.StringValue(expected.Value), aws.StringValue(capabilities[i].Value))
	}
}

func TestGetTaskENIAttributeEmptyCapabilityListFromPlugin(t *testing.T) {
	ctrl := gomock.NewController(t)
	defer ctrl.Finish()

	cniClient := mock_ecscni.NewMockCNIClient(ctrl)
	cniClient.EXPECT().Capabilities(ecscni.ECSENIPluginName).Return([]string{}, nil)

	taskEngine := &DockerTaskEngine{
		cniClient: cniClient,
		cfg: &config.Config{
			TaskENIEnabled: true,
		},
	}
	_, err := taskEngine.getTaskENIAttribute()
	assert.Error(t, err)
}

func TestGetTaskENIAttributeErrorGettingCapabilitiesFromPlugin(t *testing.T) {
	ctrl := gomock.NewController(t)
	defer ctrl.Finish()

	cniClient := mock_ecscni.NewMockCNIClient(ctrl)
	cniClient.EXPECT().Capabilities(ecscni.ECSENIPluginName).Return(nil, errors.New("error"))

	taskEngine := &DockerTaskEngine{
		cniClient: cniClient,
		cfg: &config.Config{
			TaskENIEnabled: true,
		},
	}
	_, err := taskEngine.getTaskENIAttribute()
	assert.Error(t, err)
}

func TestCapabilitiesECR(t *testing.T) {
	conf := &config.Config{}
	ctrl, client, _, taskEngine, _, _ := mocks(t, conf)
	defer ctrl.Finish()

	client.EXPECT().SupportedVersions().Return([]dockerclient.DockerVersion{
		dockerclient.Version_1_19,
	})
	client.EXPECT().KnownVersions().Return(nil)

	capabilities := taskEngine.Capabilities()

	capMap := make(map[string]bool)
	for _, capability := range capabilities {
		capMap[aws.StringValue(capability.Name)] = true
	}

	_, ok := capMap["com.amazonaws.ecs.capability.ecr-auth"]
	assert.True(t, ok, "Could not find ECR capability when expected; got capabilities %v", capabilities)

}

func TestCapabilitiesTaskIAMRoleForSupportedDockerVersion(t *testing.T) {
	conf := &config.Config{
		TaskIAMRoleEnabled: true,
	}
	ctrl, client, _, taskEngine, _, _ := mocks(t, conf)
	defer ctrl.Finish()

	client.EXPECT().SupportedVersions().Return([]dockerclient.DockerVersion{
		dockerclient.Version_1_19,
	})
	client.EXPECT().KnownVersions().Return(nil)

	capabilities := taskEngine.Capabilities()
	capMap := make(map[string]bool)
	for _, capability := range capabilities {
		capMap[aws.StringValue(capability.Name)] = true
	}

	ok := capMap["com.amazonaws.ecs.capability.task-iam-role"]
	assert.True(t, ok, "Could not find iam capability when expected; got capabilities %v", capabilities)
}

func TestCapabilitiesTaskIAMRoleForUnSupportedDockerVersion(t *testing.T) {
	conf := &config.Config{
		TaskIAMRoleEnabled: true,
	}
	ctrl, client, _, taskEngine, _, _ := mocks(t, conf)
	defer ctrl.Finish()

	client.EXPECT().SupportedVersions().Return([]dockerclient.DockerVersion{
		dockerclient.Version_1_18,
	})
	client.EXPECT().KnownVersions().Return(nil)

	capabilities := taskEngine.Capabilities()
	capMap := make(map[string]bool)
	for _, capability := range capabilities {
		capMap[aws.StringValue(capability.Name)] = true
	}

	_, ok := capMap["com.amazonaws.ecs.capability.task-iam-role"]
	assert.False(t, ok, "task-iam-role capability set for unsupported docker version")
}

func TestCapabilitiesTaskIAMRoleNetworkHostForSupportedDockerVersion(t *testing.T) {
	conf := &config.Config{
		TaskIAMRoleEnabledForNetworkHost: true,
	}
	ctrl, client, _, taskEngine, _, _ := mocks(t, conf)
	defer ctrl.Finish()

	client.EXPECT().SupportedVersions().Return([]dockerclient.DockerVersion{
		dockerclient.Version_1_19,
	})
	client.EXPECT().KnownVersions().Return(nil)

	capabilities := taskEngine.Capabilities()
	capMap := make(map[string]bool)
	for _, capability := range capabilities {
		capMap[aws.StringValue(capability.Name)] = true
	}

	_, ok := capMap["com.amazonaws.ecs.capability.task-iam-role-network-host"]
	assert.True(t, ok, "Could not find iam capability when expected; got capabilities %v", capabilities)
}

func TestCapabilitiesTaskIAMRoleNetworkHostForUnSupportedDockerVersion(t *testing.T) {
	conf := &config.Config{
		TaskIAMRoleEnabledForNetworkHost: true,
	}
	ctrl, client, _, taskEngine, _, _ := mocks(t, conf)
	defer ctrl.Finish()

	client.EXPECT().SupportedVersions().Return([]dockerclient.DockerVersion{
		dockerclient.Version_1_18,
	})
	client.EXPECT().KnownVersions().Return(nil)

	capabilities := taskEngine.Capabilities()
	capMap := make(map[string]bool)
	for _, capability := range capabilities {
		capMap[aws.StringValue(capability.Name)] = true
	}

	_, ok := capMap["com.amazonaws.ecs.capability.task-iam-role-network-host"]
	assert.False(t, ok, "task-iam-role capability set for unsupported docker version")
}

func TestGetTaskByArn(t *testing.T) {
	// Need a mock client as AddTask not only adds a task to the engine, but
	// also causes the engine to progress the task.

	ctrl, client, _, taskEngine, _, imageManager := mocks(t, &defaultConfig)
	defer ctrl.Finish()

	client.EXPECT().Version()
	eventStream := make(chan DockerContainerChangeEvent)
	client.EXPECT().ContainerEvents(gomock.Any()).Return(eventStream, nil)
	imageManager.EXPECT().AddAllImageStates(gomock.Any()).AnyTimes()
	imageManager.EXPECT().RecordContainerReference(gomock.Any()).AnyTimes()
	imageManager.EXPECT().GetImageStateFromImageName(gomock.Any()).AnyTimes()
	client.EXPECT().PullImage(gomock.Any(), gomock.Any()).AnyTimes() // TODO change to MaxTimes(1)

	ctx, cancel := context.WithCancel(context.TODO())
	err := taskEngine.Init(ctx)
	assert.NoError(t, err)
	defer cancel()
	defer taskEngine.Disable()

	sleepTask := testdata.LoadTask("sleep5")
	sleepTaskArn := sleepTask.Arn
	taskEngine.AddTask(sleepTask)

	_, found := taskEngine.GetTaskByArn(sleepTaskArn)
	assert.True(t, found, "Task %s not found", sleepTaskArn)

	_, found = taskEngine.GetTaskByArn(sleepTaskArn + "arn")
	assert.False(t, found, "Task with invalid arn found in the task engine")
}

func TestEngineEnableConcurrentPull(t *testing.T) {
	ctrl, client, _, taskEngine, _, _ := mocks(t, &defaultConfig)
	defer ctrl.Finish()

	client.EXPECT().Version().Return("1.11.1", nil)
	client.EXPECT().ContainerEvents(gomock.Any())

	ctx, cancel := context.WithCancel(context.TODO())
	err := taskEngine.Init(ctx)
	assert.NoError(t, err)
	defer cancel()

	dockerTaskEngine, _ := taskEngine.(*DockerTaskEngine)
	assert.True(t, dockerTaskEngine.enableConcurrentPull,
		"Task engine should be able to perform concurrent pulling for docker version >= 1.11.1")
}

func TestEngineDisableConcurrentPull(t *testing.T) {
	ctrl, client, _, taskEngine, _, _ := mocks(t, &defaultConfig)
	defer ctrl.Finish()

	client.EXPECT().Version().Return("1.11.0", nil)
	client.EXPECT().ContainerEvents(gomock.Any())

	ctx, cancel := context.WithCancel(context.TODO())
	err := taskEngine.Init(ctx)
	assert.NoError(t, err)
	defer cancel()

	dockerTaskEngine, _ := taskEngine.(*DockerTaskEngine)
	assert.False(t, dockerTaskEngine.enableConcurrentPull,
		"Task engine should not be able to perform concurrent pulling for version < 1.11.1")
}

func TestPauseContaienrHappyPath(t *testing.T) {
	ctrl, dockerClient, mockTime, taskEngine, _, imageManager := mocks(t, &defaultConfig)
	defer ctrl.Finish()

	cniClient := mock_ecscni.NewMockCNIClient(ctrl)
	taskEngine.(*DockerTaskEngine).cniClient = cniClient

	eventStream := make(chan DockerContainerChangeEvent)
	sleepTask := testdata.LoadTask("sleep5")

	// Add eni information to the task so the task can add dependency of pause container
	sleepTask.SetTaskENI(&api.ENI{
		ID:         "id",
		MacAddress: "mac",
		IPV4Addresses: []*api.ENIIPV4Address{
			{
				Primary: true,
				Address: "ipv4",
			},
		},
	})

	dockerClient.EXPECT().Version()
	dockerClient.EXPECT().ContainerEvents(gomock.Any()).Return(eventStream, nil)

	pauseContainerID := "pauseContainerID"
	// Pause container will be launched first
	gomock.InOrder(
		dockerClient.EXPECT().PullImage(gomock.Any(), nil).Return(DockerContainerMetadata{}),
		dockerClient.EXPECT().CreateContainer(
			gomock.Any(), gomock.Any(), gomock.Any(), gomock.Any()).Do(
			func(config *docker.Config, x, y, z interface{}) {
				name, ok := config.Labels[labelPrefix+"container-name"]
				assert.True(t, ok)
				assert.Equal(t, api.PauseContainerName, name)
			}).Return(DockerContainerMetadata{DockerID: "pauseContainerID"}),
		dockerClient.EXPECT().StartContainer(pauseContainerID, startContainerTimeout).Return(
			DockerContainerMetadata{DockerID: "pauseContainerID"}),
		dockerClient.EXPECT().InspectContainer(gomock.Any(), gomock.Any()).Return(
			&docker.Container{
				ID:    pauseContainerID,
				State: docker.State{Pid: 123},
			}, nil),
		cniClient.EXPECT().SetupNS(gomock.Any()).Return(nil),
	)

	// For the other container
	imageManager.EXPECT().AddAllImageStates(gomock.Any()).AnyTimes()
	dockerClient.EXPECT().PullImage(gomock.Any(), nil).Return(DockerContainerMetadata{})
	imageManager.EXPECT().RecordContainerReference(gomock.Any()).Return(nil)
	imageManager.EXPECT().GetImageStateFromImageName(gomock.Any()).Return(nil)
	dockerClient.EXPECT().CreateContainer(gomock.Any(), gomock.Any(), gomock.Any(), gomock.Any()).Return(DockerContainerMetadata{DockerID: containerID})

	dockerClient.EXPECT().StartContainer(containerID, startContainerTimeout).Return(
		DockerContainerMetadata{DockerID: containerID})

	steadyStateVerify := make(chan time.Time)
	cleanup := make(chan time.Time)
	mockTime.EXPECT().Now().Do(func() time.Time { return time.Now() }).AnyTimes()
	// Expect steady state check once
	mockTime.EXPECT().After(steadyStateTaskVerifyInterval).Return(steadyStateVerify).MinTimes(1)
	dockerClient.EXPECT().DescribeContainer(containerID).AnyTimes()
	dockerClient.EXPECT().DescribeContainer(pauseContainerID).AnyTimes()

	ctx, cancel := context.WithCancel(context.TODO())
	err := taskEngine.Init(ctx)
	assert.NoError(t, err)
	defer cancel()

	taskEngine.AddTask(sleepTask)
	stateChangeEvents := taskEngine.StateChangeEvents()

	verifyTaskIsRunning(stateChangeEvents, sleepTask)
	steadyStateVerify <- time.Now()

	mockTime.EXPECT().After(gomock.Any()).Return(cleanup).AnyTimes()
	dockerClient.EXPECT().InspectContainer(gomock.Any(), gomock.Any()).Return(&docker.Container{
		ID:    pauseContainerID,
		State: docker.State{Pid: 123},
	}, nil)
	cniClient.EXPECT().CleanupNS(gomock.Any()).Return(nil)
	dockerClient.EXPECT().StopContainer(pauseContainerID, gomock.Any()).Return(
		DockerContainerMetadata{DockerID: pauseContainerID})
	dockerClient.EXPECT().RemoveContainer(gomock.Any(), gomock.Any()).Return(nil).Times(2)
	imageManager.EXPECT().RemoveContainerReferenceFromImageState(gomock.Any()).Return(nil)

	exitCode := 0
	eventStream <- DockerContainerChangeEvent{
		Status: api.ContainerStopped,
		DockerContainerMetadata: DockerContainerMetadata{
			DockerID: containerID,
			ExitCode: &exitCode,
		},
	}

	verifyTaskIsStopped(stateChangeEvents, sleepTask)
	sleepTask.SetSentStatus(api.TaskStopped)
	for {
		go func() { cleanup <- time.Now() }()
		tasks, _ := taskEngine.(*DockerTaskEngine).ListTasks()
		if len(tasks) == 0 {
			break
		}
		time.Sleep(5 * time.Millisecond)
	}
}

func TestBuildCNIConfigFromTaskContainer(t *testing.T) {
	ctrl, dockerClient, _, taskEngine, _, _ := mocks(t, &defaultConfig)
	defer ctrl.Finish()

	testTask := testdata.LoadTask("sleep5")
	testTask.SetTaskENI(&api.ENI{
		ID: "TestBuildCNIConfigFromTaskContainer",
		IPV4Addresses: []*api.ENIIPV4Address{
			{
				Primary: true,
				Address: ipv4,
			},
		},
		MacAddress: mac,
		IPV6Addresses: []*api.ENIIPV6Address{
			{
				Address: ipv6,
			},
		},
	})
	container := &api.Container{
		Name: "container",
	}
	taskEngine.(*DockerTaskEngine).state.AddContainer(&api.DockerContainer{
		Container:  container,
		DockerName: dockerContainerName,
	}, testTask)

	dockerClient.EXPECT().InspectContainer(dockerContainerName, gomock.Any()).Return(&docker.Container{
		ID:    containerID,
		State: docker.State{Pid: containerPid},
	}, nil)

	cniConfig, err := taskEngine.(*DockerTaskEngine).buildCNIConfigFromTaskContainer(testTask, container)
	assert.NoError(t, err)

	assert.Equal(t, containerID, cniConfig.ContainerID)
	assert.Equal(t, strconv.Itoa(containerPid), cniConfig.ContainerPID)
	assert.Equal(t, mac, cniConfig.ID, "ID should be set to the mac of eni")
	assert.Equal(t, mac, cniConfig.ENIMACAddress)
	assert.Equal(t, ipv4, cniConfig.ENIIPV4Address)
	assert.Equal(t, ipv6, cniConfig.ENIIPV6Address)
}

func TestBuildCNIConfigFromTaskContainerInspectError(t *testing.T) {
	ctrl, dockerClient, _, taskEngine, _, _ := mocks(t, &defaultConfig)
	defer ctrl.Finish()

	testTask := testdata.LoadTask("sleep5")
	testTask.SetTaskENI(&api.ENI{})
	container := &api.Container{
		Name: "container",
	}
	taskEngine.(*DockerTaskEngine).state.AddContainer(&api.DockerContainer{
		Container:  container,
		DockerName: dockerContainerName,
	}, testTask)

	dockerClient.EXPECT().InspectContainer(dockerContainerName, gomock.Any()).Return(nil, errors.New("error"))

	_, err := taskEngine.(*DockerTaskEngine).buildCNIConfigFromTaskContainer(testTask, container)
	assert.Error(t, err)
}

// TestStopPauseContainerCleanupCalled tests when stopping the pause container
// its network namespace should be cleaned up first
func TestStopPauseContainerCleanupCalled(t *testing.T) {
	ctrl, dockerClient, _, taskEngine, _, _ := mocks(t, &defaultConfig)
	defer ctrl.Finish()

	mockCNIClient := mock_ecscni.NewMockCNIClient(ctrl)
	taskEngine.(*DockerTaskEngine).cniClient = mockCNIClient

	testTask := testdata.LoadTask("sleep5")

	pauseContainer := &api.Container{
		Name: "pausecontainer",
		Type: api.ContainerCNIPause,
	}
	testTask.Containers = append(testTask.Containers, pauseContainer)

	testTask.SetTaskENI(&api.ENI{
		ID: "TestStopPauseContainerCleanupCalled",
		IPV4Addresses: []*api.ENIIPV4Address{
			{
				Primary: true,
				Address: ipv4,
			},
		},
		MacAddress: mac,
		IPV6Addresses: []*api.ENIIPV6Address{
			{
				Address: ipv6,
			},
		},
	})
	taskEngine.(*DockerTaskEngine).State().AddTask(testTask)
	taskEngine.(*DockerTaskEngine).State().AddContainer(&api.DockerContainer{
		DockerID:   containerID,
		DockerName: dockerContainerName,
		Container:  pauseContainer,
	}, testTask)

	gomock.InOrder(
		dockerClient.EXPECT().InspectContainer(dockerContainerName, gomock.Any()).Return(&docker.Container{
			ID:    containerID,
			State: docker.State{Pid: containerPid},
		}, nil),
		mockCNIClient.EXPECT().CleanupNS(gomock.Any()).Return(nil),
		dockerClient.EXPECT().StopContainer(containerID, stopContainerTimeout).Return(DockerContainerMetadata{}),
	)

	taskEngine.(*DockerTaskEngine).stopContainer(testTask, pauseContainer)
}

// TestTaskWithCircularDependency tests the task with containers of which the
// dependencies can't be resolved
func TestTaskWithCircularDependency(t *testing.T) {
	ctrl, client, _, taskEngine, _, _ := mocks(t, &defaultConfig)
	defer ctrl.Finish()

	client.EXPECT().Version().Return("1.12.6", nil)
	client.EXPECT().ContainerEvents(gomock.Any())

	task := testdata.LoadTask("circular_dependency")

	ctx, cancel := context.WithCancel(context.TODO())
	err := taskEngine.Init(ctx)
	assert.NoError(t, err)
	defer cancel()

	events := taskEngine.StateChangeEvents()
	go taskEngine.AddTask(task)

	event := <-events
	assert.Equal(t, event.(api.TaskStateChange).Status, api.TaskStopped, "Expected task to move to stopped directly")
	_, ok := taskEngine.(*DockerTaskEngine).state.TaskByArn(task.Arn)
	assert.True(t, ok, "Task state should be added to the agent state")

	_, ok = taskEngine.(*DockerTaskEngine).managedTasks[task.Arn]
	assert.False(t, ok, "Task should not be added to task manager for processing")
}<|MERGE_RESOLUTION|>--- conflicted
+++ resolved
@@ -673,12 +673,8 @@
 				}()
 			}).Return(DockerContainerMetadata{DockerID: containerID})
 
-<<<<<<< HEAD
+		wait.Add(1)
 		client.EXPECT().StartContainer(containerID, startContainerTimeout).Do(
-=======
-		wait.Add(1)
-		client.EXPECT().StartContainer("containerId", startContainerTimeout).Do(
->>>>>>> 6fdad7e1
 			func(id string, timeout time.Duration) {
 				go func() {
 					eventStream <- createDockerEvent(api.ContainerRunning)
