--- conflicted
+++ resolved
@@ -17,11 +17,8 @@
 	"encoding/json"
 
 	"github.com/aws/amazon-ecs-agent/agent/api"
-<<<<<<< HEAD
 	"github.com/aws/amazon-ecs-agent/agent/ecs_client/model/ecs"
-=======
 	"github.com/aws/amazon-ecs-agent/agent/statechange"
->>>>>>> 35acca34
 	"github.com/aws/amazon-ecs-agent/agent/statemanager"
 )
 
@@ -37,11 +34,7 @@
 	// StateChangeEvents will provide information about tasks that have been previously
 	// executed. Specifically, it will provide information when they reach
 	// running or stopped, as well as providing portbinding and other metadata
-<<<<<<< HEAD
-	TaskEvents() (chan api.TaskStateChange, chan api.ContainerStateChange)
-=======
-	StateChangeEvents() <-chan statechange.Event
->>>>>>> 35acca34
+	StateChangeEvents() chan statechange.Event
 	SetSaver(statemanager.Saver)
 
 	// AddTask adds a new task to the task engine and manages its container's
