--- conflicted
+++ resolved
@@ -1096,7 +1096,6 @@
 	mTask.cleanupTask(taskStoppedDuration)
 }
 
-<<<<<<< HEAD
 func TestTaskWaitForExecutionCredentials(t *testing.T) {
 	tcs := []struct {
 		errs   []error
@@ -1149,7 +1148,8 @@
 			assert.Equal(t, tc.result, task.waitForExecutionCredentialsFromACS(tc.errs), tc.msg)
 		})
 	}
-=======
+}
+
 func TestCleanupTaskWithInvalidInterval(t *testing.T) {
 	ctrl := gomock.NewController(t)
 	mockTime := mock_ttime.NewMockTime(ctrl)
@@ -1309,5 +1309,4 @@
 	cfg := config.DefaultConfig()
 	cfg.TaskCPUMemLimit = config.ExplicitlyDisabled
 	return cfg
->>>>>>> 3ee48b99
 }