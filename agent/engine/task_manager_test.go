--- conflicted
+++ resolved
@@ -246,44 +246,6 @@
 	}
 }
 
-func TestStartContainerTransitionsWhenForwardTransitionPossible(t *testing.T) {
-	steadyStates := []api.ContainerStatus{api.ContainerRunning, api.ContainerResourcesProvisioned}
-	for _, steadyState := range steadyStates {
-		t.Run(fmt.Sprintf("Steady State is %s", steadyState.String()), func(t *testing.T) {
-			firstContainerName := "container1"
-			firstContainer := api.NewContainerWithSteadyState(steadyState)
-			firstContainer.KnownStatusUnsafe = api.ContainerCreated
-			firstContainer.DesiredStatusUnsafe = api.ContainerRunning
-			firstContainer.Name = firstContainerName
-
-			secondContainerName := "container2"
-			secondContainer := api.NewContainerWithSteadyState(steadyState)
-			secondContainer.KnownStatusUnsafe = api.ContainerPulled
-			secondContainer.DesiredStatusUnsafe = api.ContainerRunning
-			secondContainer.Name = secondContainerName
-
-			task := &managedTask{
-				Task: &api.Task{
-					Containers: []*api.Container{
-						firstContainer,
-						secondContainer,
-					},
-					DesiredStatusUnsafe: api.TaskRunning,
-				},
-				engine: &DockerTaskEngine{},
-			}
-<<<<<<< HEAD
-=======
-			nextStatus, actionRequired, possible := task.containerNextState(container)
-			assert.Equal(t, tc.expectedContainerStatus, nextStatus,
-				"Expected next state [%s] != Retrieved next state [%s]",
-				tc.expectedContainerStatus.String(), nextStatus.String())
-			assert.Equal(t, tc.expectedTransitionActionable, actionRequired, "transition actionable")
-			assert.Equal(t, tc.expectedTransitionPossible, possible, "transition possible")
-		})
-	}
-}
-
 func TestContainerNextStateWithDependencies(t *testing.T) {
 	testCases := []struct {
 		containerCurrentStatus       api.ContainerStatus
@@ -310,9 +272,9 @@
 			tc.containerCurrentStatus.String(), tc.containerDesiredStatus.String()), func(t *testing.T) {
 			dependencyName := "dependency"
 			container := &api.Container{
-				DesiredStatusUnsafe: tc.containerDesiredStatus,
-				KnownStatusUnsafe:   tc.containerCurrentStatus,
-				RunDependencies:     []string{dependencyName},
+				DesiredStatusUnsafe:     tc.containerDesiredStatus,
+				KnownStatusUnsafe:       tc.containerCurrentStatus,
+				SteadyStateDependencies: []string{dependencyName},
 			}
 			dependency := &api.Container{
 				Name:              dependencyName,
@@ -336,7 +298,33 @@
 		})
 	}
 }
->>>>>>> 789a7682
+
+func TestStartContainerTransitionsWhenForwardTransitionPossible(t *testing.T) {
+	steadyStates := []api.ContainerStatus{api.ContainerRunning, api.ContainerResourcesProvisioned}
+	for _, steadyState := range steadyStates {
+		t.Run(fmt.Sprintf("Steady State is %s", steadyState.String()), func(t *testing.T) {
+			firstContainerName := "container1"
+			firstContainer := api.NewContainerWithSteadyState(steadyState)
+			firstContainer.KnownStatusUnsafe = api.ContainerCreated
+			firstContainer.DesiredStatusUnsafe = api.ContainerRunning
+			firstContainer.Name = firstContainerName
+
+			secondContainerName := "container2"
+			secondContainer := api.NewContainerWithSteadyState(steadyState)
+			secondContainer.KnownStatusUnsafe = api.ContainerPulled
+			secondContainer.DesiredStatusUnsafe = api.ContainerRunning
+			secondContainer.Name = secondContainerName
+
+			task := &managedTask{
+				Task: &api.Task{
+					Containers: []*api.Container{
+						firstContainer,
+						secondContainer,
+					},
+					DesiredStatusUnsafe: api.TaskRunning,
+				},
+				engine: &DockerTaskEngine{},
+			}
 
 			pauseContainerName := "pause"
 			waitForAssertions := sync.WaitGroup{}
