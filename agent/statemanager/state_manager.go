// Copyright 2014-2015 Amazon.com, Inc. or its affiliates. All Rights Reserved.
//
// Licensed under the Apache License, Version 2.0 (the "License"). You may
// not use this file except in compliance with the License. A copy of the
// License is located at
//
//	http://aws.amazon.com/apache2.0/
//
// or in the "license" file accompanying this file. This file is distributed
// on an "AS IS" BASIS, WITHOUT WARRANTIES OR CONDITIONS OF ANY KIND, either
// express or implied. See the License for the specific language governing
// permissions and limitations under the License.

// Package statemanager implements simple constructs for saving and restoring
// state from disk.
// It provides the interface for a StateManager which can read/write arbitrary
// json data from/to disk.
package statemanager

import (
	"encoding/json"
	"errors"
	"os"
	"strconv"
	"sync"
	"time"

	"github.com/aws/amazon-ecs-agent/agent/config"
	"github.com/aws/amazon-ecs-agent/agent/logger"
)

const (
	// ECSDataVersion is the current version of saved data. Any backwards or
	// forwards incompatible changes to the data-format should increment this number
	// and retain the ability to read old data versions.
	// Version changes:
	// 1) initial
	// 2)
	//   a) Add 'ACSSeqNum' top level field (backwards compatible; technically
	//      forwards compatible but could cause resource constraint violations)
	//   b) remove 'DEAD', 'UNKNOWN' state from ever being marshalled (backward and
	//      forward compatible)
	// 3) Add 'Protocol' field to 'portMappings' and 'KnownPortBindings'
	// 4) Add 'DockerConfig' struct
	// 5) Add 'ImageStates' struct as part of ImageManager
	// 6)
	//   a) Refactor 'Internal' field in 'apicontainer.Container' to 'Type' enum
	//   b) Add 'ContainerResourcesProvisioned' as a new 'ContainerStatus' enum
	//   c) Add 'SteadyStateStatus' field to 'Container' struct
	//   d) Add 'ENIAttachments' struct
	//   e) Deprecate 'SteadyStateDependencies' in favor of 'TransitionDependencySet'
	// 7)
	//   a) Add 'MetadataUpdated' field to 'apicontainer.Container'
	//   b) Add 'DomainNameServers' and 'DomainNameSearchList' in `api.ENI`
	// 8)
	//   a) Add 'UseExecutionRole' in `api.ECRAuthData`
	//   b) Add `executionCredentialsID` in `apitask.Task`
	//   c) Add 'LogsAuthStrategy' field to 'apicontainer.Container'
	//   d) Added task cgroup related fields ('CPU', 'Memory', 'MemoryCPULimitsEnabled') to 'apitask.Task'
	// 9) Add 'ipToTask' map to state file
	// 10) Add 'healthCheckType' field in 'apicontainer.Container'
	// 11)
	//   a) Add 'PrivateDNSName' field to 'api.ENI'
	//   b) Remove `AppliedStatus` field form 'apicontainer.Container'
	// 12) Deprecate 'TransitionDependencySet' and add new 'TransitionDependenciesMap' in 'apicontainer.Container'
	// 13) Add 'resources' field to 'api.task.task'
	// 14) Add 'PlatformFields' field to 'api.task.task'
	// 15) Add 'PIDMode' and 'IPCMode' fields to 'api.task.task'
	// 16) Add 'V3EndpointID' field to 'Container' struct
	// 17)
	//   a) Add 'secrets' field to 'apicontainer.Container'
	//   b) Add 'ssmsecret' field to 'resources'
<<<<<<< HEAD
	// 18) Add 'AvailabilityZone' field to the TaskResponse struct

=======
	// 18)
	//   a) Add 'AvailabilityZone' field to the TaskResponse struct
	//   b) Add 'asmsecret' field to 'resources'
>>>>>>> dede0769
	ECSDataVersion = 18

	// ecsDataFile specifies the filename in the ECS_DATADIR
	ecsDataFile = "ecs_agent_data.json"

	// minSaveInterval specifies how frequently to flush to disk
	minSaveInterval = 10 * time.Second
)

var log = logger.ForModule("statemanager")

// Saveable types should be able to be json serializable and deserializable
// Properly, this should have json.Marshaler/json.Unmarshaler here, but string
// and so on can be marshaled/unmarshaled sanely but don't fit those interfaces.
type Saveable interface{}

// Saver is a type that can be saved
type Saver interface {
	Save() error
	ForceSave() error
}

// Option functions are functions that may be used as part of constructing a new
// StateManager
type Option func(StateManager)

type saveableState map[string]*Saveable
type intermediateSaveableState map[string]json.RawMessage

// State is a struct of all data that should be saveable/loadable to disk. Each
// element should be json-serializable.
//
// Note, changing this to work with BinaryMarshaler or another more compact
// format would be fine, but everything already needs a json representation
// since that's our wire format and the extra space taken / IO-time is expected
// to be fairly negligible.
type state struct {
	Data saveableState

	Version int
}

type intermediateState struct {
	Data intermediateSaveableState
}

type versionOnlyState struct {
	Version int
}

type platformDependencies interface{}

// A StateManager can load and save state from disk.
// Load is not expected to return an error if there is no state to load.
type StateManager interface {
	Saver
	Load() error
}

type basicStateManager struct {
	statePath string // The path to a file in which state can be serialized

	state *state // pointers to the data we should save / load into

	saveTimesLock   sync.Mutex // guards save times
	lastSave        time.Time  //the last time a save completed
	nextPlannedSave time.Time  //the next time a save is planned

	savingLock sync.Mutex // guards marshal, write, move (on Linux), and load (on Windows)

	platformDependencies platformDependencies // platform-specific dependencies
}

// NewStateManager constructs a new StateManager which saves data at the
// location specified in cfg and operates under the given options.
// The returned StateManager will not save more often than every 10 seconds and
// will not reliably return errors with Save, but will log them appropriately.
func NewStateManager(cfg *config.Config, options ...Option) (StateManager, error) {
	fi, err := os.Stat(cfg.DataDir)
	if err != nil {
		return nil, err
	}
	if !fi.IsDir() {
		return nil, errors.New("State manager DataDir must exist")
	}

	state := &state{
		Data:    make(saveableState),
		Version: ECSDataVersion,
	}
	manager := &basicStateManager{
		statePath: cfg.DataDir,
		state:     state,
	}

	for _, option := range options {
		option(manager)
	}

	manager.platformDependencies = newPlatformDependencies()

	return manager, nil
}

// AddSaveable is an option that adds a given saveable as one that should be saved
// under the given name. The name must be the same across uses of the
// statemanager (e.g. program invocations) for it to be serialized and
// deserialized correctly.
func AddSaveable(name string, saveable Saveable) Option {
	return (Option)(func(m StateManager) {
		manager, ok := m.(*basicStateManager)
		if !ok {
			log.Crit("Unable to add to state manager; unknown instantiation")
			return
		}
		manager.state.Data[name] = &saveable
	})
}

// Save triggers a save to file, though respects a minimum save interval to wait
// between saves.
func (manager *basicStateManager) Save() error {
	manager.saveTimesLock.Lock()
	defer manager.saveTimesLock.Unlock()
	if time.Since(manager.lastSave) >= minSaveInterval {
		// we can just save
		err := manager.ForceSave()
		manager.lastSave = time.Now()
		manager.nextPlannedSave = time.Time{} // re-zero it; assume all pending desires to save are fulfilled
		return err
	} else if manager.nextPlannedSave.IsZero() {
		// No save planned yet, we should plan one.
		next := manager.lastSave.Add(minSaveInterval)
		manager.nextPlannedSave = next
		go func() {
			time.Sleep(next.Sub(time.Now()))
			manager.Save()
		}()
	}
	// else nextPlannedSave wasn't Zero so there's a save planned elsewhere that'll
	// fulfill this
	return nil
}

// ForceSave saves the given State to a file. It is an atomic operation on POSIX
// systems (by Renaming over the target file).
// This function logs errors at will and does not necessarily expect the caller
// to handle the error because there's little a caller can do in general other
// than just keep going.
// In addition, the StateManager internally buffers save requests in order to
// only save at most every STATE_SAVE_INTERVAL.
func (manager *basicStateManager) ForceSave() error {
	manager.savingLock.Lock()
	defer manager.savingLock.Unlock()
	log.Info("Saving state!")
	s := manager.state
	s.Version = ECSDataVersion

	data, err := json.Marshal(s)
	if err != nil {
		log.Error("Error saving state; could not marshal data; this is odd", "err", err)
		return err
	}
	return manager.writeFile(data)
}

// Load reads state off the disk from the well-known filepath and loads it into
// the passed State object.
func (manager *basicStateManager) Load() error {
	s := manager.state
	log.Info("Loading state!")
	data, err := manager.readFile()
	if err != nil {
		log.Error("Error reading existing state file", "err", err)
		return err
	}
	if data == nil {
		return nil
	}
	// Dry-run to make sure this is a version we can understand
	err = manager.dryRun(data)
	if err != nil {
		return err
	}
	// Now load it into the actual state. The reason we do this with the
	// intermediate state is that we *must* unmarshal directly into the
	// "saveable" pointers we were given in AddSaveable; if we unmarshal
	// directly into a map with values of pointers, those pointers are lost.
	// We *must* unmarshal this way because the existing pointers could have
	// semi-initialized data (and are actually expected to)

	var intermediate intermediateState
	err = json.Unmarshal(data, &intermediate)
	if err != nil {
		log.Debug("Could not unmarshal into intermediate")
		return err
	}

	for key, rawJSON := range intermediate.Data {
		actualPointer, ok := manager.state.Data[key]
		if !ok {
			log.Error("Loading state: potentially malformed json key of " + key)
			continue
		}
		err = json.Unmarshal(rawJSON, actualPointer)
		if err != nil {
			log.Debug("Could not unmarshal into actual")
			return err
		}
	}

	log.Debug("Loaded state!", "state", s)
	return nil
}

func (manager *basicStateManager) dryRun(data []byte) error {
	// Dry-run to make sure this is a version we can understand
	tmps := versionOnlyState{}
	err := json.Unmarshal(data, &tmps)
	if err != nil {
		log.Crit("Could not unmarshal existing state; corrupted data?", "err", err, "data", data)
		return err
	}
	if tmps.Version > ECSDataVersion {
		strversion := strconv.Itoa(tmps.Version)
		return errors.New("Unsupported data format: Version " + strversion + " not " + strconv.Itoa(ECSDataVersion))
	}
	return nil
}<|MERGE_RESOLUTION|>--- conflicted
+++ resolved
@@ -70,14 +70,9 @@
 	// 17)
 	//   a) Add 'secrets' field to 'apicontainer.Container'
 	//   b) Add 'ssmsecret' field to 'resources'
-<<<<<<< HEAD
-	// 18) Add 'AvailabilityZone' field to the TaskResponse struct
-
-=======
 	// 18)
 	//   a) Add 'AvailabilityZone' field to the TaskResponse struct
 	//   b) Add 'asmsecret' field to 'resources'
->>>>>>> dede0769
 	ECSDataVersion = 18
 
 	// ecsDataFile specifies the filename in the ECS_DATADIR
