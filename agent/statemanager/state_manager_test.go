--- conflicted
+++ resolved
@@ -129,7 +129,6 @@
 
 }
 
-<<<<<<< HEAD
 // verify that the state manager correctly loads the existing container health check related fields in state file.
 // if we change those fields in the future, we should modify this test to test the new fields
 func TestLoadsDataForContainerHealthCheckTask(t *testing.T) {
@@ -184,28 +183,16 @@
 	var containerInstanceArn, cluster, savedInstanceID string
 	var sequenceNumber int64
 
-=======
-// verify that the state manager correctly loads ssm secrets related fields in state file
-func TestLoadsDataForSecretsTask(t *testing.T) {
-	cleanup, err := setupWindowsTest(filepath.Join(".", "testdata", "v16", "secrets", "ecs_agent_data.json"))
-	require.Nil(t, err, "Failed to set up test")
-	defer cleanup()
-	cfg := &config.Config{DataDir: filepath.Join(".", "testdata", "v16", "secrets")}
-	taskEngine := engine.NewTaskEngine(&config.Config{}, nil, nil, nil, nil, dockerstate.NewTaskEngineState(), nil, nil)
-	var containerInstanceArn, cluster, savedInstanceID string
-	var sequenceNumber int64
->>>>>>> 6338d7c9
-	stateManager, err := statemanager.NewStateManager(cfg,
-		statemanager.AddSaveable("TaskEngine", taskEngine),
-		statemanager.AddSaveable("ContainerInstanceArn", &containerInstanceArn),
-		statemanager.AddSaveable("Cluster", &cluster),
-		statemanager.AddSaveable("EC2InstanceID", &savedInstanceID),
-		statemanager.AddSaveable("SeqNum", &sequenceNumber),
-	)
-	assert.NoError(t, err)
-	err = stateManager.Load()
-	assert.NoError(t, err)
-<<<<<<< HEAD
+	stateManager, err := statemanager.NewStateManager(cfg,
+		statemanager.AddSaveable("TaskEngine", taskEngine),
+		statemanager.AddSaveable("ContainerInstanceArn", &containerInstanceArn),
+		statemanager.AddSaveable("Cluster", &cluster),
+		statemanager.AddSaveable("EC2InstanceID", &savedInstanceID),
+		statemanager.AddSaveable("SeqNum", &sequenceNumber),
+	)
+	assert.NoError(t, err)
+	err = stateManager.Load()
+	assert.NoError(t, err)
 
 	assert.Equal(t, "state-file", cluster)
 	assert.EqualValues(t, 0, sequenceNumber)
@@ -230,7 +217,27 @@
 	asmAuthData := registryAuth.ASMAuthData
 	assert.Equal(t, "arn:aws:secretsmanager:us-west-2:1234567890:secret:FunctionalTest-PrivateRegistryAuth-I0nqxs", asmAuthData.CredentialsParameter)
 	assert.Equal(t, "us-west-2", asmAuthData.Region)
-=======
+}
+
+// verify that the state manager correctly loads ssm secrets related fields in state file
+func TestLoadsDataForSecretsTask(t *testing.T) {
+	cleanup, err := setupWindowsTest(filepath.Join(".", "testdata", "v16", "secrets", "ecs_agent_data.json"))
+	require.Nil(t, err, "Failed to set up test")
+	defer cleanup()
+	cfg := &config.Config{DataDir: filepath.Join(".", "testdata", "v16", "secrets")}
+	taskEngine := engine.NewTaskEngine(&config.Config{}, nil, nil, nil, nil, dockerstate.NewTaskEngineState(), nil, nil)
+	var containerInstanceArn, cluster, savedInstanceID string
+	var sequenceNumber int64
+	stateManager, err := statemanager.NewStateManager(cfg,
+		statemanager.AddSaveable("TaskEngine", taskEngine),
+		statemanager.AddSaveable("ContainerInstanceArn", &containerInstanceArn),
+		statemanager.AddSaveable("Cluster", &cluster),
+		statemanager.AddSaveable("EC2InstanceID", &savedInstanceID),
+		statemanager.AddSaveable("SeqNum", &sequenceNumber),
+	)
+	assert.NoError(t, err)
+	err = stateManager.Load()
+	assert.NoError(t, err)
 	assert.Equal(t, "state-file", cluster)
 	assert.EqualValues(t, 0, sequenceNumber)
 	tasks, err := taskEngine.ListTasks()
@@ -249,5 +256,4 @@
 	assert.Equal(t, "us-west-2", secret.Region)
 	assert.Equal(t, "secret-value-from", secret.ValueFrom)
 	assert.Equal(t, "ssm", secret.Provider)
->>>>>>> 6338d7c9
 }